# -*- coding: utf-8 -*-
"""
Module to plot EISCAT radar scans. Scan detection based on azimuth (primary) or
elevation (if stationary in azimuth)

@author: Christer van der Meeren

Initially tested at the ESR 2014-11-26

"""

from __future__ import print_function
import os
import shutil
from os.path import isfile, join
import re
import logging
import datetime as dt
import numpy as np
import matplotlib as mpl
import matplotlib.pyplot as plt
from matplotlib import patheffects as pe
from matplotlib.ticker import LogLocator, MultipleLocator
from eiscat_toolkit import loc2gg, load_param_single_simple
from helper_functions import find_coord_alt, find_coord_alt_2, bm_drawCmappedPoly, cbar_right
from mpl_toolkits.basemap import Basemap
from time import sleep

plt.ioff()  # performance impact is negligible, but when plotting many plots, this allows to plot and save without showing figure
np.seterr(invalid='ignore', divide='ignore')
plt.rcParams['font.size'] = 12

#==============================================================================
# Some defaults
#==============================================================================

# behaviour
RT = True  # realtime plotting. continuously checks data folder for new files
RT_replotAfterScan = True  # after a realtime scan/plot is finished, close and plot everything at once and save this plot instead. This corrects the flat-projection plots and doesn't take long.
onlyDoScanNo = None  # the only scan number to plot. Takes precedence over which scan to start at (which is given in input when running the code)

# plot-related
radarLoc = [78.153, 16.029, 0.438]  # latitude, longitude, alt [km] of radar (and center of map)
mapWidth = 1.8e6  # map width (and height) in map projection coordinates
figSize = 60  # DPI of figure (makes EVERYTHING larger/smaller)

# debug
debugRT = False  # forces update of plot after each file is read

#logging.basicConfig(level=logging.INFO)  # uncomment to turn on info messages (not debug)
#logging.basicConfig(level=logging.DEBUG)  # uncomment to turn on debug messages

#==============================================================================
# End switchboard
#==============================================================================

# get most recent 32m data directory
baseDataDir = '/analysis/results'  # will look for 32m data folders in this directory
if os.path.isdir(baseDataDir):
    subdirs_32m = [join(baseDataDir, d) for d in os.listdir(baseDataDir) if os.path.isdir(os.path.join(baseDataDir, d)) and '@32m' in d]
    dataFolder = join(baseDataDir, max(subdirs_32m, key=os.path.getmtime))
else:
    dataFolder = None


class ScanDetectionError(Exception):

    def __init__(self, value):
        self.value = value

    def __str__(self):
        return repr(self.value)


class Scan(object):

    def __init__(self, init_Time, init_par1D, init_par2D, init_err2D, scDir, scNo):

        # plot-related attributes
        self.fig = None
        self.axes = []
        self.map = None
        self.plotAlts = []  # contains the altitude lines to be plotted
        self.plottedAlts = {}
        self.plottedAltsFlat = {}
        self.altLats = {}
        self.altLons = {}
        self.altLatsFlat = {}
        self.altLonsFlat = {}
        self.cbar = [None]*4
        self.cbarAxis = [None]*4
        self.plottedBeams = []
        self.mainTitle = None
        self.byline = None
        self.elScanDirectionPlotted = False
        self.scDirElev = None

        # data
        self.Time = init_Time
        self.par1D = init_par1D
        self.par2D = init_par2D
        self.err2D = init_err2D

        # scan direction and number
        self.scDir = scDir
        self.scNo = scNo

        # is scan finished? (Used for determining method for rotating data in flat-projection plots)
        self.finished = False

        self.midTimes = self.Time[0, :] + (self.Time[1, :] - self.Time[0, :]) / 2
        self.scanStart = self.Time[0, 0]
        self.scanEnd = self.Time[-1, -1]

        # convenience shortcuts
        self.tStart = self.Time[0, :]
        self.tEnd = self.Time[1, :]
        self.Az = self.par1D[:, 0]
        self.El = self.par1D[:, 1]
        self.Pt = self.par1D[:, 2]
        self.Tsys = self.par1D[:, 3]
        try:
            self.Oppd_Php = self.par1D[:, 4]
        except IndexError:
            self.Oppd_Php = None
        self.Ran = self.par2D[:, :, 0]
        self.Alt = self.par2D[:, :, 1]
        self.Ne = self.par2D[:, :, 2]
        self.Te = self.par2D[:, :, 3]
        self.Ti = self.par2D[:, :, 4]
        self.Vi = self.par2D[:, :, 5]
        self.Coll = self.par2D[:, :, 6]
        self.Comp = self.par2D[:, :, 7]
        self.Res = self.par2D[:, :, 8]
        self.errNe = self.err2D[:, :, 0]
        self.errTe = self.err2D[:, :, 1]
        self.errTi = self.err2D[:, :, 2]
        self.errVi = self.err2D[:, :, 3]
        self.errColl = self.err2D[:, :, 4]

    def add_data(self, new_Time, new_par1D, new_par2D, new_err2D):

        # correct dimensions if number of range gates have changed
        self.par2D, new_par2D, self.err2D, new_err2D = fix_dimensions(self.par2D, new_par2D, self.err2D, new_err2D)

        self.Time = np.append(self.Time, new_Time, axis=1)
        self.par1D = np.append(self.par1D, new_par1D, axis=0)
        self.par2D = np.append(self.par2D, new_par2D, axis=1)
        self.err2D = np.append(self.err2D, new_err2D, axis=1)

        self.midTimes = self.Time[0, :] + (self.Time[1, :] - self.Time[0, :]) / 2
        self.scanEnd = self.Time[-1, -1]

        self.tStart = self.Time[0, :]
        self.tEnd = self.Time[1, :]
        self.Az = self.par1D[:, 0]
        self.El = self.par1D[:, 1]
        self.Pt = self.par1D[:, 2]
        self.Tsys = self.par1D[:, 3]
        try:
            self.Oppd_Php = self.par1D[:, 4]
        except IndexError:
            self.Oppd_Php = None
        self.Ran = self.par2D[:, :, 0]
        self.Alt = self.par2D[:, :, 1]
        self.Ne = self.par2D[:, :, 2]
        self.Te = self.par2D[:, :, 3]
        self.Ti = self.par2D[:, :, 4]
        self.Vi = self.par2D[:, :, 5]
        self.Coll = self.par2D[:, :, 6]
        self.Comp = self.par2D[:, :, 7]
        self.Res = self.par2D[:, :, 8]
        self.errNe = self.err2D[:, :, 0]
        self.errTe = self.err2D[:, :, 1]
        self.errTi = self.err2D[:, :, 2]
        self.errVi = self.err2D[:, :, 3]
        self.errColl = self.err2D[:, :, 4]

    def _find_az_speed(self, ind1, ind2):
        """Returns the azimuth speed in deg/sec between the beams corresponding
        to the two indices (scan direction from ind1 to ind2)"""
        azimDist = self.Az[ind2]-self.Az[ind1]
        timeDist = self.tStart[ind2]-self.tStart[ind1]
        return azimDist/timeDist.total_seconds()

    def _find_el_speed(self, ind1, ind2):
        """Returns the azimuth speed in deg/sec between the beams corresponding
        to the two indices (scan direction from ind1 to ind2)"""
        elevDist = self.El[ind2]-self.El[ind1]
        timeDist = self.tStart[ind2]-self.tStart[ind1]
        return elevDist/timeDist.total_seconds()

    def _data_skip_before(self, ind):
        """Returns True if there is a data skip before the beam corresponding
        to ind (as determined by the difference between end time of ind-1 and
        the start time of ind)"""
        if ind == 0 or ind == len(self.Az):
            # data skip before first beam and after last beam
            return True
        else:
            # currently the limit is set at 2 seconds between end[i-1] and start[i]
            return abs(self.tStart[ind]-self.tEnd[ind-1]).total_seconds() >= 2

    def _data_skip_after(self, ind):
        """Same as _data_skip_before, but checks for data skip AFTER scan"""
        return self._data_skip_before(ind+1)

    def _vertex_array(self, alts, radarLoc, doAll=False):
        """Returns an array of vertices to be used with :function:`~cvdm.bm_drawCmappedPoly`"""

        # skip already plotted beams
        allBeams = np.array(range(0, len(self.Az)))
        plottedBeams = np.array(self.plottedBeams)
        if doAll:
            self.newBeamNos = allBeams
            self.altLats = {}
            self.altLons = {}
        else:
            self.newBeamNos = np.setdiff1d(allBeams, plottedBeams)

        # initiate data structures
        vertexLats = np.ones((self.Ran.shape[0] * len(self.newBeamNos), 4))
        vertexLons = np.ones((self.Ran.shape[0] * len(self.newBeamNos), 4))
        vertexLats_flat = np.ones((self.Ran.shape[0] * len(self.newBeamNos), 4))
        vertexLons_flat = np.ones((self.Ran.shape[0] * len(self.newBeamNos), 4))
        vertexX_elev = np.ones((self.Ran.shape[0] * len(self.newBeamNos), 4))
        vertexY_elev = np.ones((self.Ran.shape[0] * len(self.newBeamNos), 4))

        p = 0  # polygon counter

        for beamNo in self.newBeamNos:

            # find beam width (az1 and az2)
            if not self._data_skip_before(beamNo) and not self._data_skip_after(beamNo):  # not including first/last beams
                az1 = (self.Az[beamNo] + self.Az[beamNo-1]) / 2
                az2 = (self.Az[beamNo] + self.Az[beamNo+1]) / 2
            elif self._data_skip_before(beamNo) and not self._data_skip_after(beamNo):  # including first beam
                az2 = (self.Az[beamNo] + self.Az[beamNo+1]) / 2
                az1 = self.Az[beamNo] - (az2 - self.Az[beamNo])
            elif not self._data_skip_before(beamNo) and self._data_skip_after(beamNo):  # including last beam
                az1 = (self.Az[beamNo] + self.Az[beamNo-1]) / 2
                az2 = self.Az[beamNo] + (self.Az[beamNo] - az1)
            else:  # data skip both before and after
                azSpeed = self._find_az_speed(beamNo-1, beamNo)
                beamWidth = abs(azSpeed * (self.tEnd[beamNo] - self.tStart[beamNo]).total_seconds())
                az1 = self.Az[beamNo] - beamWidth/2
                az2 = self.Az[beamNo] + beamWidth/2

            # do the same for elevation
            if not self._data_skip_before(beamNo) and not self._data_skip_after(beamNo):  # not including first/last beams
                el1 = (self.El[beamNo] + self.El[beamNo-1]) / 2
                el2 = (self.El[beamNo] + self.El[beamNo+1]) / 2
            elif self._data_skip_before(beamNo) and not self._data_skip_after(beamNo):  # including first beam
                el2 = (self.El[beamNo] + self.El[beamNo+1]) / 2
                el1 = self.El[beamNo] - (el2 - self.El[beamNo])
            elif not self._data_skip_before(beamNo) and self._data_skip_after(beamNo):  # including last beam
                el1 = (self.El[beamNo] + self.El[beamNo-1]) / 2
                el2 = self.El[beamNo] + (self.El[beamNo] - el1)
            else:  # data skip both before and after
                elSpeed = self._find_el_speed(beamNo-1, beamNo)
                beamWidth = abs(elSpeed * (self.tEnd[beamNo] - self.tStart[beamNo]).total_seconds())
                el1 = self.El[beamNo] - beamWidth/2
                el2 = self.El[beamNo] + beamWidth/2

            # get coordinates for altitude lines
            # TODO: Find better solution than below for avoiding "stair lines"?
            if beamNo == 0:
                azList = [az1, az2]
            else:
                azList = [az2]
            for az in azList:
                for alt in alts:
                    lat, lon, h = find_coord_alt(radarLoc, self.El[beamNo], az, alt)
                    azFlat = az if self.El[beamNo] <= 90 else az + 180
                    latFlat, lonFlat, hFlat = find_coord_alt_2(radarLoc, self.El[beamNo], 30, azFlat, alt)
                    try:  # append coordinates to this altitude
                        self.altLats[alt] = np.append(self.altLats[alt], lat)
                        self.altLons[alt] = np.append(self.altLons[alt], lon)
                        self.altLatsFlat[alt] = np.append(self.altLatsFlat[alt], latFlat)
                        self.altLonsFlat[alt] = np.append(self.altLonsFlat[alt], lonFlat)
                    except KeyError:  # first values for this altitude
                        self.altLats[alt] = np.array(lat)
                        self.altLons[alt] = np.array(lon)
                        self.altLatsFlat[alt] = np.array(latFlat)
                        self.altLonsFlat[alt] = np.array(lonFlat)

            # loop over all range gates within this beam
            beamRans = self.Ran[:, beamNo]  # ranges for this beam
            for ranNo, ran in enumerate(beamRans):

                if ranNo == 0:  # first range gate
                    ran2 = (ran + beamRans[ranNo+1]) / 2
                    ran1 = ran - (ran2 - ran)
                elif ranNo == len(beamRans)-1:  # last range gate
                    ran1 = (ran + beamRans[ranNo-1]) / 2
                    ran2 = ran + (ran - ran1)
                else:  # any beam not first or last
                    ran1 = (ran + beamRans[ranNo-1]) / 2
                    ran2 = (ran + beamRans[ranNo+1]) / 2

                # compute lats and lons of vertices and add to structure
                if not np.isnan(ran1) and not np.isnan(ran2):
                    v1 = loc2gg(radarLoc, [self.El[beamNo], az1, ran1])
                    v2 = loc2gg(radarLoc, [self.El[beamNo], az1, ran2])
                    v3 = loc2gg(radarLoc, [self.El[beamNo], az2, ran2])
                    v4 = loc2gg(radarLoc, [self.El[beamNo], az2, ran1])
                    vertexLats[p, :] = [v1[0], v2[0], v3[0], v4[0]]
                    vertexLons[p, :] = [v1[1], v2[1], v3[1], v4[1]]

                    azFlat1 = az1 if self.El[beamNo] <= 90 else az1 + 180
                    azFlat2 = az2 if self.El[beamNo] <= 90 else az2 + 180
                    v1_flat = loc2gg(radarLoc, [30, azFlat1, ran1])
                    v2_flat = loc2gg(radarLoc, [30, azFlat1, ran2])
                    v3_flat = loc2gg(radarLoc, [30, azFlat2, ran2])
                    v4_flat = loc2gg(radarLoc, [30, azFlat2, ran1])
                    vertexLats_flat[p, :] = [v1_flat[0], v2_flat[0], v3_flat[0], v4_flat[0]]
                    vertexLons_flat[p, :] = [v1_flat[1], v2_flat[1], v3_flat[1], v4_flat[1]]

                    v1_elev = (np.cos(np.deg2rad(el1))*ran1, np.sin(np.deg2rad(el1))*ran1)
                    v2_elev = (np.cos(np.deg2rad(el1))*ran2, np.sin(np.deg2rad(el1))*ran2)
                    v3_elev = (np.cos(np.deg2rad(el2))*ran2, np.sin(np.deg2rad(el2))*ran2)
                    v4_elev = (np.cos(np.deg2rad(el2))*ran1, np.sin(np.deg2rad(el2))*ran1)
                    vertexX_elev[p, :] = [v1_elev[0], v2_elev[0], v3_elev[0], v4_elev[0]]
                    vertexY_elev[p, :] = [v1_elev[1], v2_elev[1], v3_elev[1], v4_elev[1]]
                else:
                    vertexLats[p, :] = [np.nan]*4
                    vertexLons[p, :] = [np.nan]*4
                    vertexLats_flat[p, :] = [np.nan]*4
                    vertexLons_flat[p, :] = [np.nan]*4
                    vertexX_elev[p, :] = [np.nan]*4
                    vertexY_elev[p, :] = [np.nan]*4

                p = p + 1

            self.plottedBeams.append(beamNo)

        return vertexLats, vertexLons, vertexLats_flat, vertexLons_flat, vertexX_elev, vertexY_elev

    def plot_alts(self, plotFlat=False, rotFlat=None, mapObj=None, ax=None):
        """Plots altitude lines for all altitude in the list `alts`"""

        mapObj = self.map if mapObj is None else mapObj

        for alt in self.altLats:

            # transform to map coordinates
            if hasattr(mapObj, 'coords'):
                x, y = mapObj(self.altLons[alt], self.altLats[alt], coords='geo')
                xFlat, yFlat = mapObj(self.altLonsFlat[alt], self.altLatsFlat[alt], coords='geo')
            else:
                x, y = mapObj(self.altLons[alt], self.altLats[alt])
                xFlat, yFlat = mapObj(self.altLonsFlat[alt], self.altLatsFlat[alt])

            # perform rotation for flat-projection plots if given
            if rotFlat is not None:
                angle = np.deg2rad(rotFlat[0])
                rotMatrix = np.array([[np.cos(angle), -np.sin(angle)], [np.sin(angle), np.cos(angle)]])
                # shift rotation point to origin
                if hasattr(mapObj, 'coords'):
                    x0, y0 = mapObj(rotFlat[2], rotFlat[1], coords='geo')
                else:
                    x0, y0 = mapObj(rotFlat[2], rotFlat[1])
                xFlat = xFlat - x0
                yFlat = yFlat - y0

                # rotate
                for i, xy in enumerate(zip(xFlat, yFlat)):
                    xFlat[i] = np.dot(xy, rotMatrix)[0]
                    yFlat[i] = np.dot(xy, rotMatrix)[1]

                # shift back
                xFlat = xFlat + x0
                yFlat = yFlat + y0

            # text alignment for main plots
            xMid = (mapObj.urcrnrx - mapObj.llcrnrx) / 2
            yMid = (mapObj.urcrnry - mapObj.llcrnry) / 2

            if (x[0] >= xMid and y[0] <= yMid and self.scDir == 'cw') or (x[0] <= xMid and y[0] >= yMid and self.scDir == 'ccw'):
                # lower right quadrant and clockwise scan, or upper left quadrant and ccw
                hor = 'left'
                vert = 'bottom'
#                text_alignment = (0, 0)
            elif (x[0] <= xMid and y[0] <= yMid and self.scDir == 'cw') or (x[0] >= xMid and y[0] >= yMid and self.scDir == 'ccw'):
                # lower left quadrant and clockwise scan, or upper right quadrant and ccw scan
                hor = 'left'
                vert = 'top'
#                text_alignment = (0, 1)
            elif (x[0] <= xMid and y[0] >= yMid and self.scDir == 'cw') or (x[0] >= xMid and y[0] <= yMid and self.scDir == 'ccw'):
                # upper left quadrant and clockwise scan, or lower right quadrant and ccw scan
                hor = 'right'
                vert = 'top'
#                text_alignment = (1, 1)
            else:  # upper right quadrant
                hor = 'right'
                vert = 'bottom'
#                text_alignment = (1, 0)

            # text alignment for flat-projection plots
            if self.scDir == 'cw':
                horFlat = 'center'
                vertFlat = 'top'
#                text_alignment_Flat = (0.5, 1)
                angleFlat = -30
                sFlat = str(alt)
            else:
                horFlat = 'center'
                vertFlat = 'top'
#                text_alignment_Flat = (0.5, 1)
                angleFlat = 30
                sFlat = str(alt)

            # initiate dict item for this alt
            try:
                self.plottedAlts[alt]
            except KeyError:
                self.plottedAlts[alt] = []
                self.plottedAltsFlat[alt] = []

            if ax is None:  # plotting by self.plot()

                for _ax in self.axes[0:4]:
                    self.plottedAlts[alt].append(mapObj.plot(x, y, linewidth=2.5, color='w', ax=_ax)[0])
                    self.plottedAlts[alt].append(mapObj.plot(x, y, linewidth=1.5, color='k', ax=_ax)[0])
                    self.plottedAlts[alt].append(_ax.text(x[0], y[0], s=' ' + str(alt) + '$\,$km ', ha=hor, va=vert, path_effects=[pe.withStroke(linewidth=3, foreground='w')]))

                for _ax in self.axes[4:8]:
                    if self.scDir not in ['elev incr', 'elev decr']:  # don't plot in flat-projection for elevation scans
                        self.plottedAltsFlat[alt].append(mapObj.plot(xFlat, yFlat, linewidth=2.5, color='w', ax=_ax)[0])
                        self.plottedAltsFlat[alt].append(mapObj.plot(xFlat, yFlat, linewidth=1.5, color='k', ax=_ax)[0])
                        self.plottedAltsFlat[alt].append(_ax.text(xFlat[0], yFlat[0], s=' ' + str(alt) + '$\,$km ', ha=hor, va=vert, path_effects=[pe.withStroke(linewidth=3, foreground='w')]))

            else:  # plotting by self.plot_overlay() or something else
                if plotFlat:
                    self.plottedAltsFlat[alt].append(mapObj.plot(xFlat, yFlat, linewidth=2.5, color='w', ax=ax)[0])
                    self.plottedAltsFlat[alt].append(mapObj.plot(xFlat, yFlat, linewidth=1.5, color='k', ax=ax)[0])
                    self.plottedAltsFlat[alt].append(ax.text(xFlat[0], yFlat[0], s=sFlat, horizontalalignment=horFlat, verticalalignment=vertFlat, rotation=angleFlat, path_effects=[pe.withStroke(linewidth=3, foreground='w')]))
                else:
                    self.plottedAlts[alt].append(mapObj.plot(x, y, linewidth=2.5, color='w', ax=ax)[0])
                    self.plottedAlts[alt].append(mapObj.plot(x, y, linewidth=1.5, color='k', ax=ax)[0])
                    self.plottedAlts[alt].append(ax.text(x[0], y[0], s=str(alt) + '$\,$km', horizontalalignment=hor, verticalalignment=vert, path_effects=[pe.withStroke(linewidth=3, foreground='w')]))

    def update_alts(self, rotFlat=None):

        # lines in large subplots
        for alt, lines in self.plottedAlts.items():
            for line in lines:
                try:
                    line.set_data(*self.map(self.altLons[alt], self.altLats[alt]))
                except AttributeError:  # Probably a Text object
                    pass

        # lines in small subplots
        for alt, lines in self.plottedAltsFlat.items():

            xFlat, yFlat = self.map(self.altLonsFlat[alt], self.altLatsFlat[alt])

            # perform rotation for flat-projection plots if given
            if rotFlat is not None:
                angle = np.deg2rad(rotFlat[0])
                rotMatrix = np.array([[np.cos(angle), -np.sin(angle)], [np.sin(angle), np.cos(angle)]])
                # shift rotation point to origin
                x0, y0 = self.map(rotFlat[2], rotFlat[1])
                xFlat = xFlat - x0
                yFlat = yFlat - y0

                # rotate
                for i, xy in enumerate(zip(xFlat, yFlat)):
                    xFlat[i] = np.dot(xy, rotMatrix)[0]
                    yFlat[i] = np.dot(xy, rotMatrix)[1]

                # shift back
                xFlat = xFlat + x0
                yFlat = yFlat + y0

            for line in lines:
                try:
                    line.set_data(xFlat, yFlat)
                except AttributeError:  # Probably a Text object
                    pass

    def plot(self):

        # for some reason, plotting only two beams doesn't work...
        if len(self.Az) < 3:
            return

        # initiate figure/axes
        if self.fig is None:

            self.fig = plt.figure(figsize=(22, 14), dpi=figSize)

            gs_main = mpl.gridspec.GridSpec(3, 1, height_ratios=[2, 2, 0.8])
            gs_map = mpl.gridspec.GridSpecFromSubplotSpec(1, 4, subplot_spec=gs_main[0])
            gs_flat = mpl.gridspec.GridSpecFromSubplotSpec(1, 4, subplot_spec=gs_main[1])
            gs_elev = mpl.gridspec.GridSpecFromSubplotSpec(1, 4, subplot_spec=gs_main[2])

            self.axes.append(plt.subplot(gs_map[0], aspect='equal', adjustable='box-forced'))
            self.axes.append(plt.subplot(gs_map[1], aspect='equal', adjustable='box-forced', sharex=self.axes[0], sharey=self.axes[0]))
            self.axes.append(plt.subplot(gs_map[2], aspect='equal', adjustable='box-forced', sharex=self.axes[0], sharey=self.axes[0]))
            self.axes.append(plt.subplot(gs_map[3], aspect='equal', adjustable='box-forced', sharex=self.axes[0], sharey=self.axes[0]))
            self.axes.append(plt.subplot(gs_flat[0], aspect='equal', adjustable='box-forced'))
            self.axes.append(plt.subplot(gs_flat[1], aspect='equal', adjustable='box-forced', sharex=self.axes[4], sharey=self.axes[4]))
            self.axes.append(plt.subplot(gs_flat[2], aspect='equal', adjustable='box-forced', sharex=self.axes[4], sharey=self.axes[4]))
            self.axes.append(plt.subplot(gs_flat[3], aspect='equal', adjustable='box-forced', sharex=self.axes[4], sharey=self.axes[4]))
            self.axes.append(plt.subplot(gs_elev[0], aspect='equal', adjustable='box-forced'))
            self.axes.append(plt.subplot(gs_elev[1], aspect='equal', adjustable='box-forced', sharex=self.axes[8], sharey=self.axes[8]))
            self.axes.append(plt.subplot(gs_elev[2], aspect='equal', adjustable='box-forced', sharex=self.axes[8], sharey=self.axes[8]))
            self.axes.append(plt.subplot(gs_elev[3], aspect='equal', adjustable='box-forced', sharex=self.axes[8], sharey=self.axes[8]))

            gs_main.update(left=0.035, right=0.96, bottom=0.06, top=0.95, wspace=0.1, hspace=0)

            # initiate maps
            self.map = Basemap(width=mapWidth,
                               height=mapWidth,
                               projection='aeqd',
                               lat_0=radarLoc[0],
                               lon_0=radarLoc[1],
                               resolution='l')

            # draw coastlines
            for ax in self.axes[0:4]:
                self.map.drawcoastlines(linewidth=0.5, color="k", ax=ax)

<<<<<<< HEAD
                # draw rocket tracks
                self.map.plot(rocket_track[:, 4], rocket_track[:, 3], latlon=True, ax=ax, color='r', linewidth=2, path_effects=[pe.withStroke(foreground='w', linewidth=4)])
                for timeafterlaunch in range(0, 1001, 100):
                    row = rocket_track[rocket_track[:, 0] == timeafterlaunch, :]
                    row = row.flatten()
                    x, y = self.map(row[4], row[3])
                    self.map.plot(x, y, 'r.', ax=ax, markersize=15)
                    ax.annotate(s=str(int(row[0])), xy=(x, y), xycoords='data', xytext=(-8, 0), textcoords='offset points', ha='right', va='center', path_effects=[pe.withStroke(foreground='w', linewidth=3)], color='r')
                    if timeafterlaunch == 200:
                        ax.annotate(s='CAPER\ntrajectory', xy=(x, y), xycoords='data', xytext=(-50, 0), textcoords='offset points', ha='right', path_effects=[pe.withStroke(foreground='w', linewidth=3)], color='r')

=======
>>>>>>> a4be3cc2
            # draw inivible coastlines in flat plots
            for ax in self.axes[4:8]:
                self.map.drawcoastlines(linewidth=0, color="w", zorder=-100, ax=ax)

            # small plot "titles"
            for ax in self.axes[4:8]:
<<<<<<< HEAD
                ax.set_title('Flattened (for mixed az/el scans)')

            # uncomment to change map background from white to something else
#            for ax in self.axes[0:8]:
#                self.map.drawmapboundary(fill_color='0.8', ax=ax)
=======
                ax.set_title(u'Flattened to 30\u00B0 elev (for mixed az/el scans)')
>>>>>>> a4be3cc2

        # get coordinates of things to plot
        vertexLats, vertexLons, vertexLats_flat, vertexLons_flat, vertexX_elev, vertexY_elev = self._vertex_array(self.plotAlts, radarLoc)

        # plotting parameters
        #          data   clims          ticks                           colormap       logarithmic colormap
#        toPlot = [('Ne',  (0, 1e12),     MultipleLocator(base=2e11),     'jet',         False),
        toPlot = [('Ne',  (1e10, 1e12),  LogLocator(subs=range(1, 10)),  'nipy_spectral_pinktop',         True),
                  ('Vi',  (-500, 500),   [-500, -250, 0, 250, 500],      'coolwarm',  False),
<<<<<<< HEAD
                  ('Te',  (0, 4000),     [0, 1000, 2000, 3000, 4000],    'nipy_spectral_pinktop',         False),
                  ('Ti',  (0, 3000),     [0, 1000, 2000, 3000],          'nipy_spectral_pinktop',         False)]
=======
                  ('Te',  (0, 4000),     [0, 500, 1000, 1500, 2000, 2500, 3000, 3500, 4000],    'nipy_spectral_pinktop',         False),
                  ('Ti',  (0, 3000),     [0, 500, 1000, 1500, 2000, 2500, 3000],          'nipy_spectral_pinktop',         False)]
>>>>>>> a4be3cc2

        for i, e in enumerate(toPlot):

            data = np.ma.masked_invalid(eval("self." + e[0])[:, self.newBeamNos])  # mask nans (and infs)
            if removeLargeErrs:
                data = np.ma.masked_where(eval("self.err" + e[0])[:, self.newBeamNos] > abs(eval("self." + e[0])[:, self.newBeamNos]), data)  # mask where error > value
            data = data.flatten(order='F')

            # main plots
            pCol = bm_drawCmappedPoly(self.map,
                                      vertexLons,
                                      vertexLats,
                                      data,
                                      clims=e[1],
                                      cmap=e[3],
                                      logMap=e[4],
                                      linewidths=0)
            self.axes[i].add_collection(pCol)
            if None in self.cbar:
                self.cbar[i], self.cbarAxis[i] = cbar_right(self.axes[i], leftOffset=0.003, width=0.01, relHeight=1, mappable=pCol, ticks=e[2])

            # flat-projection plots
            if self.scDir in ['cw', 'ccw']:
                pCol = bm_drawCmappedPoly(self.map,
                                          vertexLons_flat,
                                          vertexLats_flat,
                                          data,
                                          clims=e[1],
                                          cmap=e[3],
                                          logMap=e[4],
                                          linewidths=0)
                self.axes[i+4].add_collection(pCol)

            # elev plots
            self.axes[i+8].set_xlim((-800, 800))
            self.axes[i+8].set_ylim((100, 700))
            self.axes[i+8].set_yticks([200, 400, 600])
            self.axes[i+8].set_xlabel('Flat ground distance [km]')
            self.axes[i+8].set_ylabel('Altitude [km]')
            self.axes[i+8].grid('on')
            self.axes[i+8].set_title('Elevation-only scan')

            if self.scDir in ['elev incr', 'elev decr']:
                verts = map(zip, vertexX_elev, vertexY_elev)
                if e[4]:
                    norm = mpl.colors.LogNorm(vmin=e[1][0], vmax=e[1][1])
                else:
                    norm = mpl.colors.Normalize(vmin=e[1][0], vmax=e[1][1])
                pCol = mpl.collections.PolyCollection(verts, array=data, cmap=e[3], norm=norm, linewidths=0)
                self.axes[i+8].add_collection(pCol)

                # show cardinal directions on elevation scans
                if not self.elScanDirectionPlotted:
                    azDir = self.Az[0]
                    if self.scDir == 'elev decr':
                        azDir += 180

                # function to find out if azDir is within 22.5 degrees of some direction
                az_near = lambda x: np.cos(np.deg2rad(azDir-x)) >= np.cos(np.deg2rad(22.5))

                # dictionary of direction string for positive/negative elevation at a given azimuth
                dirDict = {0: ['N', 'S'],
                           45: ['NE', 'SW'],
                           90: ['E', 'W'],
                           135: ['SE', 'NW'],
                           180: ['S', 'N'],
                           225: ['SW', 'NE'],
                           270: ['W', 'E'],
                           315: ['NW', 'SE']}

                # find the correct direction string
                for direction in dirDict:
                    if az_near(direction):
                        dirs = dirDict[direction]
                        self.scDirElev = '-'.join(dirs)
                        break

                left, right = dirs if self.scDir == 'elev decr' else dirs[::-1]
                self.axes[i+8].text(0, -0.25, left, ha='left', fontweight='bold', transform=self.axes[i+8].transAxes)
                self.axes[i+8].text(1, -0.25, right, ha='right', fontweight='bold', transform=self.axes[i+8].transAxes)

        self.elScanDirectionPlotted = True

        # big plot titles
        self.axes[0].set_title(u'Electron density [m$\mathregular{^{−3}}$]')
        self.axes[1].set_title('Ion velocity [m/s, red = away from radar]')
        self.axes[2].set_title('Electron temperature [K]')
        self.axes[3].set_title('Ion temperature [K]')

        # plot altitude levels
        if self.plottedAlts:
            self.update_alts()
        else:
            self.plot_alts()

        # set main title of plot
        mainTitleStr = u'Scan #{0} ({1})   {2}\u2212{3}'.format(self.scNo, self.scDirElev or self.scDir, self.tStart[0].strftime('%d %b %Y %H:%M:%S'), self.tEnd[-1].strftime('%H:%M:%S'))
        if self.mainTitle is None:
            self.mainTitle = self.fig.text(0.5, 0.98, mainTitleStr, horizontalalignment='center', verticalalignment='top', fontsize='xx-large')
        else:
            self.mainTitle.set_text(mainTitleStr)

        if self.byline is None:
            self.byline = self.fig.text(0.98, 0.98, 'Plotting software by Christer van der Meeren (cmeeren@gmail.com)\nCode available at https://github.com/cmeeren/eiscatscanplot', ha='right', va='top')

        # draw/update plot if realtime or only plotting a single scan
        if ((RT or debugRT) and not self.finished) or onlyDoScanNo is not None:
            plt.pause(0.001)

    def plot_overlay(self, mapObj, ax=None, data='Ne', altLines=None, radarLoc=None, removeLargeErrs=False, clims=None, cmap=None, logMap=None, flatProjection=False, defScanSpeedPerIP=1.0*3.2, **kwargs):

        altLines = altLines or []
        radarLoc = radarLoc or [78.153, 16.029, 0.438]

        # input handling: data
        if data is 'Ne':
            clims = [1e10, 1e12] if clims is None else clims
            cmap = 'jet' if cmap is None else cmap
            logMap = True if logMap is None else logMap
        elif data is 'Vi':
            clims = [-500, 500] if clims is None else clims
            cmap = 'esrBlueRed' if cmap is None else cmap
            logMap = False if logMap is None else logMap
        elif data is 'Te':
            clims = [0, 4000] if clims is None else clims
            cmap = 'jet' if cmap is None else cmap
            logMap = False if logMap is None else logMap
        elif data is 'Ti':
            clims = [0, 3000] if clims is None else clims
            cmap = 'jet' if cmap is None else cmap
            logMap = False if logMap is None else logMap
        else:
            print('Invalid data specification:', data)
            return

        # input handling: ax
        ax = plt.gca() if ax is None else ax

        # get (ccw) rotation angle for flat-projection plots (ideally, zenith should be vertical)
        ind_maxEl = np.argmin(np.abs(self.El-90))
        # ind_maxEl corresponds to the last data point of the upleg or the first data point of the downleg
        if np.abs(self.El[ind_maxEl]-90) < 30:
            if np.abs(self.El[ind_maxEl]-90) < defScanSpeedPerIP or self._data_skip_before(ind_maxEl) or self._data_skip_after(ind_maxEl):
                # zenith dump is close enough to 90 deg (or the data skips), plot should be centered at 90 degrees
                # use congruence of scan to find azimuth where el=90
                # TODO: What if ind_maxEl corresponds to one of first two indices?
                az1 = self.Az[ind_maxEl-2]
                az2 = self.Az[ind_maxEl-1]
                el1 = self.El[ind_maxEl-2]
                el2 = self.El[ind_maxEl-1]
                smallPlotRotAngle = az1 + ((90 - el1) * (az2 - az1)) / (el2 - el1)
            else:
                # plot should be centered not at 90 degrees, but at the highest elevation
                smallPlotRotAngle = self.Az[ind_maxEl]
#            if self.El[ind_maxEl-1] < self.El[ind_maxEl]:  # upleg
#                smallPlotRotAngle = self.Az[ind_maxEl]+(self.El[ind_maxEl]-90)
#            else:
#                smallPlotRotAngle = self.Az[ind_maxEl-1]+(self.El[ind_maxEl-1]-90)
        else:
            # max elevation of scan not close to 90, make symmetric instead
            smallPlotRotAngle = (self.Az[0] + self.Az[-1]) / 2

        if flatProjection and hasattr(mapObj, 'coords') and mapObj.coords != 'geo':
            print('WARNING: Flat-projected ESR plot will only work on geographic axes')

        # get coordinates of patch vertices
        vertexLats, vertexLons, vertexLats_flat, vertexLons_flat, vertexX_elev, vertexY_elev = self._vertex_array(altLines, radarLoc, doAll=True)

        if flatProjection:
            lats = vertexLats_flat
            lons = vertexLons_flat
            rot = [-smallPlotRotAngle, radarLoc[0], radarLoc[1]]
        else:
            lats = vertexLats
            lons = vertexLons
            rot = None

        # get data to plot
        data = np.ma.masked_invalid(eval("self." + data)[:, self.newBeamNos])  # mask nans (and infs)

        # mask where error > value, if specified
        if removeLargeErrs:
            data = np.ma.masked_where(eval("self.err" + data)[:, self.newBeamNos] > abs(eval("self." + data)[:, self.newBeamNos]), data)

        # flatten data to be used with custom function below
        data = data.flatten(order='F')

        # plot
        pCol = bm_drawCmappedPoly(mapObj,
                                  lons,
                                  lats,
                                  data,
                                  clims=clims,
                                  cmap=cmap,
                                  logMap=logMap,
                                  rot=rot,
                                  **kwargs)
        ax.add_collection(pCol)

        if flatProjection:
            self.plot_alts(mapObj=mapObj, ax=ax, plotFlat=True, rotFlat=rot)
        else:
            self.plot_alts(mapObj=mapObj, ax=ax)

        return pCol

    def saveFig(self, latestImagePath=None):

        if self.fig is not None:
            fn = '{0}-{1}_{2}_scan{3:03d}.png'.format(self.tStart[0].strftime('%Y-%m-%d_%H%M'), self.tEnd[-1].strftime('%H%M'), self.scDirElev or self.scDir, self.scNo)
            saveTo = os.path.abspath(os.path.expanduser(savePath))
            if not os.path.isdir(saveTo):
                os.makedirs(saveTo)
            plt.savefig(os.path.join(saveTo, fn), dpi=figSize)
            if RT or debugRT:
                print('Saved file ' + os.path.join(saveTo, fn))
#                logging.info('Saved file ' + os.path.join(saveTo, fn))

            # "latest scan" image
            if latestImagePath:
                latestImagePath = os.path.abspath(os.path.expanduser(latestImagePath))
                path = os.path.split(latestImagePath)[0]
                if not os.path.isdir(path):
                    os.makedirs(path)
                shutil.copyfile(os.path.join(saveTo, fn), latestImagePath)
                if RT or debugRT:
                    print('Saved file ' + latestImagePath)
#                    logging.info('Saved file ' + latestImagePath)

        else:
            logging.warn('Scan #{}: No figure to save (perhaps because number of beams in scan is < 3)'.format(self.scNo))

    def closeFig(self):

        if self.fig is not None:
            logging.info('Closing figure')
            plt.close(self.fig)
        else:
            logging.info('Scan #{}: No figure to close (perhaps because number of beams in scan is < 3)'.format(self.scNo))

        # plot-related attributes
        self.fig = None
        self.axes = []
        self.map = None
        self.plottedAlts = {}
        self.plottedAltsFlat = {}
        self.altLats = {}
        self.altLons = {}
        self.altLatsFlat = {}
        self.altLonsFlat = {}
        self.cbar = [None]*4
        self.cbarAxis = [None]*4
        self.plottedBeams = []
        self.mainTitle = None
        self.byline = None
        self.elScanDirectionPlotted = False


def scan_dir(currentAzim, lastAzim):
    '''Returns the direction of the scan (cw, ccw or stat) given two azimuths.'''
    if currentAzim is None or lastAzim is None:
        return None
    elif currentAzim > lastAzim:  # azimuth increases (not crossing 360/0 degrees)
        return 'cw'
    elif currentAzim < lastAzim:  # azimuth decreases (not crossing 360/0 degrees)
        return 'ccw'
    elif currentAzim == lastAzim:  # stationary
        return 'stat'


def scan_dir_elev(currentElev, lastElev):
    '''Returns the direction of the scan (cw, ccw or stat) given two azimuths.'''
    if currentElev is None or lastElev is None:
        return None
    elif currentElev > lastElev:  # azimuth increases (not crossing 360/0 degrees)
        return 'elev incr'
    elif currentElev < lastElev:  # azimuth decreases (not crossing 360/0 degrees)
        return 'elev decr'
    elif currentElev == lastElev:  # stationary
        return 'stat'


def fix_dimensions(par2D, new_par2D, err2D, new_err2D):
    """ correct dimensions if number of range gates have changed"""

    if par2D[:, 0, 0].shape[0] < new_par2D[:, 0, 0].shape[0]:
        par2D = np.append(par2D, np.ones((new_par2D.shape[0]-par2D.shape[0], par2D.shape[1], par2D.shape[2]))*np.nan, axis=0)
        err2D = np.append(err2D, np.ones((new_err2D.shape[0]-err2D.shape[0], err2D.shape[1], err2D.shape[2]))*np.nan, axis=0)
    if par2D[:, 0, 0].shape[0] > new_par2D[:, 0, 0].shape[0]:
        new_par2D = np.append(new_par2D, np.ones((err2D.shape[0]-new_par2D.shape[0], new_par2D.shape[1], new_par2D.shape[2]))*np.nan, axis=0)
        new_err2D = np.append(new_err2D, np.ones((err2D.shape[0]-new_err2D.shape[0], new_err2D.shape[1], new_err2D.shape[2]))*np.nan, axis=0)

    return par2D, new_par2D, err2D, new_err2D


def scan_parse(dataFolder, savePath,
               doPlot=False, latestImagePath=None, onlyDoScanNo=None, startAt=None, removeLargeErrs=False, RT=False, RT_replotAfterScan=True,
               scanWidth=120, defScanSpeedPerIP=0.62*3, alts=None, radarLoc=None, mapWidth=1.8e6, figSize=72,
               debugRT=False):
    '''docstring'''

    alts = [250, 500] if alts is None else alts
    radarLoc = radarLoc or [78.153, 16.029, 0.438]
    startAt = '1' if onlyDoScanNo else startAt

    oldfiles = set([])  # already loaded data files
    currentScDir = None   # current scan direction
    lastScDir = None  # last scan direction
    currentAzim = None  # current azimuth
    lastAzim = None  # last azimuth
    currentScDirElev = None   # current scan direction in elevation
    lastScDirElev = None  # last scan direction in elevation
    currentElev = None  # current elevation
    lastElev = None  # last elevation

    # not really needed, but included to make the code editor stop complaining about using uninitiated variables
    Time_prev = None
    par1D_prev = None
    par2D_prev = None
    err2D_prev = None

    scanNoThis = 0

    # list to save scans to if not plotting
    allScans = []

    # find out which scan no / time we should start at
    if startAt is not None and ':' in startAt:
        startHour, startMinute = map(int, startAt.split(':'))
        startTime = dt.time(startHour, startMinute)
        startAtScanNo = 1
    elif startAt is not None:
        startAtScanNo = int(startAt)
        startTime = dt.time(0, 0)
    else:
        startAtScanNo = 1
        startTime = dt.time(0, 0)

    try:
        while True:
            allfiles = set([fn for fn in os.listdir(dataFolder) if (isfile(join(dataFolder, fn)) and re.match('\d*\.mat', fn))])
            newfiles = allfiles - oldfiles

            if len(allfiles) < 2:
                if RT:
                    print('Less than 2 files in folder, waiting 3 sec...')
                    sleep(3)
                else:
                    print('Less than 2 files in folder, exiting')
                    return
            elif len(newfiles) > 0:
                if RT:
                    print('\n{} new files discovered, analyzing...'.format(len(newfiles)))
                else:
                    print('Analyzing {} files...'.format(len(newfiles)))

                newfiles_iterator = sorted(list(newfiles))

                # try to do a progress bar if not realtime
                if not RT and not debugRT:
                    try:
                        import frogress
                        newfiles_iterator = frogress.bar(newfiles_iterator)
                    except:
                        pass

                ###########################################
                # LOOP OVER ALL FILES CURRENTLY IN FOLDER #
                ###########################################

                for fn in newfiles_iterator:

                    # load params
                    Time, par2D, par1D, rpar2D, err2D = load_param_single_simple(join(dataFolder, fn), trueAzEl=True)

                    # avoid crashing if a new beam somehow starts before the last beam
                    if Time_prev is not None and Time[0, 0] <= Time_prev[0, 0]:
                        logging.warning(fn + ': Timestamp of file is before timestamp previous file (analysis error?), skipping file')
                        continue

                    # get current azim and scan direction
                    currentAzim = par1D[0, 0]
                    currentScDir = scan_dir(currentAzim, lastAzim)
                    currentElev = par1D[0, 1]
                    currentScDirElev = scan_dir_elev(currentElev, lastElev)
                    logging.debug('currentAzim = {} | lastAzim = {} | currentScDir = {} | lastScDir = {} | currentElev = {} | lastElev = {} | currentScDirElev = {} | lastScDirElev = {} | scanNoThis = {}'.format(currentAzim, lastAzim, currentScDir, lastScDir, currentElev, lastElev, currentScDirElev, lastScDirElev, scanNoThis))

                    if Time[0, 0].time() < startTime:
                        startAtScanNo = scanNoThis + 1

                    # logic to determine if this scan should be plotted
                    skipThisScan = (onlyDoScanNo is not None and scanNoThis != onlyDoScanNo) or (startAtScanNo is not None and scanNoThis < startAtScanNo)
                    skipNextScan = (onlyDoScanNo is not None and scanNoThis+1 != onlyDoScanNo) or (startAtScanNo is not None and scanNoThis+1 < startAtScanNo)
                    doOnlyThisScan = onlyDoScanNo is not None and scanNoThis == onlyDoScanNo

                    # CONTROL logics to determine where we are in relation to scans
                    noScanYet = currentScDir is None and lastScDir is None and currentScDirElev is None and lastScDirElev is None
                    staticPeriod = currentScDir == 'stat' and lastScDir in ['stat', None] and currentScDirElev == 'stat' and lastScDirElev in ['stat', None]
                    startOfVeryFirstScan = (currentScDir in ['cw', 'ccw'] and lastScDir is None) or (currentScDirElev in ['elev incr', 'elev decr'] and lastScDirElev is None)
                    endOfStaticPeriod = lastScDir == 'stat' and lastScDirElev == 'stat' and (currentScDir in ['cw', 'ccw'] or currentScDirElev in ['elev incr', 'elev decr'])
                    sameScanAsBefore = (lastScDir == currentScDir and lastScDir in ['cw', 'ccw']) or (lastScDir == 'stat' and currentScDir == 'stat' and lastScDirElev == currentScDirElev and lastScDirElev in ['elev incr', 'elev decr'])
                    endOfScan_newScan = (currentScDir in ['cw', 'ccw'] or currentScDirElev in ['elev incr', 'elev decr']) and (lastScDir in ['cw', 'ccw'] or lastScDirElev in ['elev incr', 'elev decr']) and (currentScDir != lastScDir or (currentScDirElev != lastScDirElev and currentScDir == 'stat'))
                    endOfScan_static = currentScDir == 'stat' and currentScDirElev == 'stat' and ((lastScDir in ['cw', 'ccw']) ^ (lastScDirElev in ['elev incr', 'elev decr']))

#                    # old control logics commented out below, will only detect azimuthal scans
#                    noScanYet = currentScDir is None and lastScDir is None
#                    staticPeriod = currentScDir == 'stat' and lastScDir in ['stat', None]
#                    startOfVeryFirstScan = currentScDir in ['cw', 'ccw'] and lastScDir is None
#                    endOfStaticPeriod = currentScDir in ['cw', 'ccw'] and lastScDir == 'stat'
#                    sameScanAsBefore = lastScDir == currentScDir and lastScDir in ['cw', 'ccw']
#                    endOfScan_newScan = lastScDir != currentScDir and lastScDir in ['cw', 'ccw'] and currentScDir in ['cw', 'ccw']
#                    endOfScan_static = lastScDir != currentScDir and lastScDir in ['cw', 'ccw'] and currentScDir == 'stat'

                    if (endOfScan_newScan or startOfVeryFirstScan or endOfStaticPeriod) and Time[-1, -1].time() < startTime:
                        skipNextScan = True

                    # check that only one of the above is True
                    controlList = [noScanYet, staticPeriod, startOfVeryFirstScan, endOfStaticPeriod, sameScanAsBefore, endOfScan_newScan, endOfScan_static]
                    if sum(controlList) != 1:
                        raise ScanDetectionError('none or >1 of control logics are True: {}'.format(controlList))

                    # remove altitude lines if elevation-only scan
                    if startOfVeryFirstScan or endOfStaticPeriod or endOfScan_newScan:
                        scDir = currentScDir if currentScDir != 'stat' else currentScDirElev
                        if scDir in ['elev incr', 'elev decr']:
                            useAlts = [400]
                        else:
                            useAlts = alts

                    #################################################
                    # DETERMINE WHAT GETS GONE WITH THE LOADED DATA #
                    #################################################

                    if noScanYet:
                        logging.info('{}: Skipping data file (very first integration period)'.format(fn))
                        pass

                    if staticPeriod:
                        logging.info('{}: Skipping data file (radar stationary)'.format(fn))
                        pass

                    elif startOfVeryFirstScan or endOfStaticPeriod:
                        logging.info('{}: New scan detected (very first scan or end of stationary period)'.format(fn))
                        scanNoThis += 1
                        if not skipNextScan:
                            if RT or debugRT:
                                print('\nInitializing scan #{} (scan start: {})'.format(scanNoThis, Time[0, 0]))
                            par2D_prev, par2D, err2D_prev, err2D = fix_dimensions(par2D_prev, par2D, err2D_prev, err2D)
                            thisScan = Scan(np.append(Time_prev, Time, axis=1), np.append(par1D_prev, par1D, axis=0), np.append(par2D_prev, par2D, axis=1), np.append(err2D_prev, err2D, axis=1), scDir, scanNoThis)
                            thisScan.plotAlts = useAlts

                    elif sameScanAsBefore:
                        logging.info('{}: Adding data to same scan'.format(fn))
                        if not skipThisScan:
                            thisScan.add_data(Time, par1D, par2D, err2D)
                            if debugRT and doPlot:
                                thisScan.plot()

                    elif endOfScan_newScan or endOfScan_static:
                        if endOfScan_newScan:
                            logging.info('{}: End of scan (new scan detected)'.format(fn))
                        else:
                            logging.info('{}: End of scan (entering static period)'.format(fn))
                        if not skipThisScan:
                            logging.info('   Plotting scan')
                            thisScan.finished = True
                            if (RT or debugRT) and RT_replotAfterScan:
                                print('Closing realtime scan and replotting')
                                thisScan.closeFig()
                            if doPlot:
                                thisScan.plot()
                                thisScan.saveFig(latestImagePath=latestImagePath)
                                if not doOnlyThisScan:
                                    thisScan.closeFig()
                                else:  # return scan in addition to plotting if only plotting this scan
                                    return thisScan
                            else:  # no plotting, append scan to list instead
                                if not doOnlyThisScan:  # append to list if parsing many scans
                                    allScans.append(thisScan)
                                else:  # return only this scan if doing one scan
                                    return thisScan
                        if endOfScan_newScan:
                            scanNoThis += 1
                            if not skipNextScan:
                                if RT or debugRT:
                                    print('\nInitializing scan #{} (scan start: {})'.format(scanNoThis, Time[0, 0]))
                                par2D_prev, par2D, err2D_prev, err2D = fix_dimensions(par2D_prev, par2D, err2D_prev, err2D)
                                thisScan = Scan(np.append(Time_prev, Time, axis=1), np.append(par1D_prev, par1D, axis=0), np.append(par2D_prev, par2D, axis=1), np.append(err2D_prev, err2D, axis=1), scDir, scanNoThis)
                                thisScan.plotAlts = useAlts

                    # save current data for next loop
                    lastAzim = currentAzim
                    lastScDir = currentScDir
                    lastElev = currentElev
                    lastScDirElev = currentScDirElev
                    Time_prev = Time
                    par1D_prev = par1D
                    par2D_prev = par2D
                    err2D_prev = err2D

                ###########################################################
                # ALL THE PREVIOUSLY DISCOVERED DATA FILES ARE NOW LOADED #
                ###########################################################

                # update list of loaded files
                oldfiles = allfiles

                # if realtime, plot what we currently have
                if (RT or doOnlyThisScan) and not skipThisScan:
                    logging.info('End of list with new files. Plotting current data...')
                    thisScan.plot()

                # finished processing previously loaded files, look for more (if RT) or quit
                if RT or debugRT:
                    print('Loading done! Looking for more files...')
                else:
                    print('All files loaded, finalizing last scan...')
                    if not skipThisScan:
                        thisScan.finished = True
                        if doPlot:
                            thisScan.plot()
                            thisScan.saveFig(latestImagePath=latestImagePath)
                            thisScan.closeFig()
                        else:
                            if doOnlyThisScan:
                                return thisScan
                            else:
                                allScans.append(thisScan)
                                return allScans
                    break
            else:  # no new files found
                print('No new files, waiting 3 sec... (Ctrl-C to quit and finalize current scan)')
                sleep(3)
    except KeyboardInterrupt:  # user has pressed Ctrl-C, finalize current scan and quit
        print('Aborting, finalizing current scan...'),
        if (RT or debugRT) and RT_replotAfterScan:
            print('Closing realtime scan and replotting')
            thisScan.finished = True
            thisScan.closeFig()
        if doPlot:
            thisScan.plot()
            thisScan.saveFig(latestImagePath=latestImagePath)
            thisScan.closeFig()
        else:
            if doOnlyThisScan:
                return thisScan
            else:
                allScans.append(thisScan)
        print('Done!')
        return allScans


def overlay_scan(ScanObj):
    """Docstring here"""
    pass

if __name__ == "__main__":

    # datafolder input
    if dataFolder is None:
        defaultDirStr = 'please specify, automatic detection failed: baseDataDir {} is not a directory'.format(baseDataDir)
    else:
        defaultDirStr = 'default: {}'.format(dataFolder)
    while True:
        dataFolderOverride = raw_input('\n1/5: Data folder [{}] >> '.format(defaultDirStr))
        if not dataFolderOverride and dataFolder is None:
            print('Please specify a data directory.')
        elif not dataFolderOverride:
            break
        elif os.path.isdir(dataFolderOverride):
            dataFolder = dataFolderOverride
            break
        else:
            print('Folder {} doesn\'t exist, please try again.'.format(dataFolderOverride))

    # plot save path input
    savePath = '~/users/eiscatscanplot/plotted/esr_scans_{}'.format(os.path.basename(os.path.normpath(dataFolder)))  # save plotted figures to this path.
    savePathOverride = raw_input('\n2/5 Save plots in [default: {}] >> '.format(savePath))
    savePath = savePathOverride or savePath
    savePath = os.path.abspath(os.path.expanduser(savePath))

    # input latest image function
    latestImagePath = raw_input('\n3/5: Maintain a "latest scan" image file somewhere? [full path and filename, empty to disable] >> ')

    # input which scan to start at
    startAt = '1'
    defString = '1'
    # guess from files in savePath
    if os.path.isdir(savePath):
        scanNos = [fn[-7:-4] for fn in os.listdir(savePath) if '.png' in fn]
        if not len(scanNos) == 0:
            try:
                startAt = str(int(max(scanNos)))  # will overwrite the last plot, which might be incomplete
                defString = startAt + ' (inferred from files in plot folder)'
            except:
                startAt = '1'
                defString = '1 (unable to parse .png filenames in plot folder)'
    startAtOverride = raw_input('\n4/5: Start plotting from scan no. or time HH:MM [default: scan no. ' + defString + '] >> ')
    if startAtOverride == '0':
        startAt = '1'
    elif startAtOverride:
        startAt = startAtOverride

    # the following two constants are only used for aesthetic purposes in realtime plots
    # (saved figures will be correct anyway)
    scanSpeedDegPerSec = 0.63  # scan speed per second
    IPsec = 6.4  # integration period in seconds
    scanWidth = 120  # assumed scan width in degrees. Used for realtime flat-projection plots
    removeLargeErrs = False   # remove data where error > |value|
    alts = [250, 500]  # altitude lines to plot [km]. Set to empty list [] to disable

    # additional settings
    additionalSettings = raw_input('\n5/5: Ready to start. The following additional non-critical settings may be edited. The three first are only used for correcting realtime plots (the saved plots will be corrected anyway).\n' +
                                   '   - Scan speed: {} deg/s\n'.format(scanSpeedDegPerSec) +
                                   '   - Integration period (GUISDAP): {} s\n'.format(IPsec) +
                                   '   - Scan width: {} deg\n'.format(scanWidth) +
                                   '   - Altitude lines: {}\n'.format(' '.join(map(str, alts))) +
                                   '   - Remove data where error > |value|: {}\n'.format({True: 'yes', False: 'no'}[removeLargeErrs]) +
                                   '   - Realtime plotting: {}\n'.format({True: 'yes', False: 'no'}[RT]) +
                                   '\nAccept these defaults and proceed to plotting? [y/n, default yes] >> ')
    if additionalSettings in ['n', 'no']:

        # input scan speed per sec
        scanSpeedDegPerSecOverride = raw_input('\nScan speed in degrees per second [default {}] >> '.format(scanSpeedDegPerSec))
        if scanSpeedDegPerSecOverride:
            scanSpeedDegPerSec = float(scanSpeedDegPerSecOverride)

        # input analysis integration period
        IPsecOverride = raw_input('\nIntegration period (of GUISDAP analysis) in seconds [default: {}] >> '.format(IPsec))
        if IPsecOverride:
            IPsec = float(IPsecOverride)

        # input scan width
        scanWidthOverride = raw_input('\nScan width in degrees [default: {}] >> '.format(scanWidth))
        if scanWidthOverride:
            scanWidth = float(scanWidthOverride)

        # input altitude lines
        altsOverride = raw_input('\nDraw lines at which altitudes? [space-separated list of numbers, blank for default ({}), single space to disable] >> '.format(' '.join(map(str, alts))))
        if altsOverride:
            alts = map(int, altsOverride.split())

        # input whether to remove data where error > |value|
        removeLargeErrs_override = raw_input('\nRemove data where error > |value|? [y/n, default {}] >> '.format({True: 'yes', False: 'no'}[removeLargeErrs]))
        if removeLargeErrs_override in ['y', 'yes']:
            removeLargeErrs = True
        elif removeLargeErrs_override in ['n', 'no']:
            removeLargeErrs = False

        # input to switch realtime plotting
        RT_override = raw_input('\nRealtime plotting? [y/n, default {}] >> '.format({True: 'yes', False: 'no'}[RT]))
        if RT_override in ['y', 'yes']:
            RT = True
        elif RT_override in ['n', 'no']:
            RT = False

    defScanSpeedPerIP = scanSpeedDegPerSec*IPsec  # default scan speed in degrees per integration period. Used to assist in rotating flat-projection plots

    scan_parse(dataFolder=dataFolder, savePath=savePath, doPlot=True, latestImagePath=latestImagePath, RT=RT,
               onlyDoScanNo=onlyDoScanNo, startAt=startAt, removeLargeErrs=removeLargeErrs, RT_replotAfterScan=RT_replotAfterScan,
               scanWidth=scanWidth, defScanSpeedPerIP=defScanSpeedPerIP, alts=alts, radarLoc=radarLoc, mapWidth=mapWidth, figSize=figSize,
               debugRT=debugRT)

    raw_input('\nPlotting finished, press Enter to end script.')<|MERGE_RESOLUTION|>--- conflicted
+++ resolved
@@ -422,7 +422,7 @@
                 for _ax in self.axes[0:4]:
                     self.plottedAlts[alt].append(mapObj.plot(x, y, linewidth=2.5, color='w', ax=_ax)[0])
                     self.plottedAlts[alt].append(mapObj.plot(x, y, linewidth=1.5, color='k', ax=_ax)[0])
-                    self.plottedAlts[alt].append(_ax.text(x[0], y[0], s=' ' + str(alt) + '$\,$km ', ha=hor, va=vert, path_effects=[pe.withStroke(linewidth=3, foreground='w')]))
+                    self.plottedAlts[alt].append(_ax.text(x[0], y[0], s=' ESR scan at ' + str(alt) + '$\,$km ', ha=hor, va=vert, path_effects=[pe.withStroke(linewidth=3, foreground='w')]))
 
                 for _ax in self.axes[4:8]:
                     if self.scDir not in ['elev incr', 'elev decr']:  # don't plot in flat-projection for elevation scans
@@ -510,6 +510,9 @@
 
             gs_main.update(left=0.035, right=0.96, bottom=0.06, top=0.95, wspace=0.1, hspace=0)
 
+            rocket_track = np.loadtxt('/home/kstdev/users/rocket/CAPER/CAPERtrack.txt', skiprows=8)
+#            rocket_track = np.loadtxt('CAPERtrack.txt', skiprows=8)
+
             # initiate maps
             self.map = Basemap(width=mapWidth,
                                height=mapWidth,
@@ -522,7 +525,6 @@
             for ax in self.axes[0:4]:
                 self.map.drawcoastlines(linewidth=0.5, color="k", ax=ax)
 
-<<<<<<< HEAD
                 # draw rocket tracks
                 self.map.plot(rocket_track[:, 4], rocket_track[:, 3], latlon=True, ax=ax, color='r', linewidth=2, path_effects=[pe.withStroke(foreground='w', linewidth=4)])
                 for timeafterlaunch in range(0, 1001, 100):
@@ -534,23 +536,13 @@
                     if timeafterlaunch == 200:
                         ax.annotate(s='CAPER\ntrajectory', xy=(x, y), xycoords='data', xytext=(-50, 0), textcoords='offset points', ha='right', path_effects=[pe.withStroke(foreground='w', linewidth=3)], color='r')
 
-=======
->>>>>>> a4be3cc2
             # draw inivible coastlines in flat plots
             for ax in self.axes[4:8]:
                 self.map.drawcoastlines(linewidth=0, color="w", zorder=-100, ax=ax)
 
             # small plot "titles"
             for ax in self.axes[4:8]:
-<<<<<<< HEAD
-                ax.set_title('Flattened (for mixed az/el scans)')
-
-            # uncomment to change map background from white to something else
-#            for ax in self.axes[0:8]:
-#                self.map.drawmapboundary(fill_color='0.8', ax=ax)
-=======
                 ax.set_title(u'Flattened to 30\u00B0 elev (for mixed az/el scans)')
->>>>>>> a4be3cc2
 
         # get coordinates of things to plot
         vertexLats, vertexLons, vertexLats_flat, vertexLons_flat, vertexX_elev, vertexY_elev = self._vertex_array(self.plotAlts, radarLoc)
@@ -560,13 +552,8 @@
 #        toPlot = [('Ne',  (0, 1e12),     MultipleLocator(base=2e11),     'jet',         False),
         toPlot = [('Ne',  (1e10, 1e12),  LogLocator(subs=range(1, 10)),  'nipy_spectral_pinktop',         True),
                   ('Vi',  (-500, 500),   [-500, -250, 0, 250, 500],      'coolwarm',  False),
-<<<<<<< HEAD
-                  ('Te',  (0, 4000),     [0, 1000, 2000, 3000, 4000],    'nipy_spectral_pinktop',         False),
-                  ('Ti',  (0, 3000),     [0, 1000, 2000, 3000],          'nipy_spectral_pinktop',         False)]
-=======
                   ('Te',  (0, 4000),     [0, 500, 1000, 1500, 2000, 2500, 3000, 3500, 4000],    'nipy_spectral_pinktop',         False),
                   ('Ti',  (0, 3000),     [0, 500, 1000, 1500, 2000, 2500, 3000],          'nipy_spectral_pinktop',         False)]
->>>>>>> a4be3cc2
 
         for i, e in enumerate(toPlot):
 
@@ -1143,13 +1130,18 @@
             print('Folder {} doesn\'t exist, please try again.'.format(dataFolderOverride))
 
     # plot save path input
-    savePath = '~/users/eiscatscanplot/plotted/esr_scans_{}'.format(os.path.basename(os.path.normpath(dataFolder)))  # save plotted figures to this path.
+    savePath = '/www_kstdev/display/nov2014/esr_scans_{}'.format(os.path.basename(os.path.normpath(dataFolder)))  # save plotted figures to this path.
     savePathOverride = raw_input('\n2/5 Save plots in [default: {}] >> '.format(savePath))
     savePath = savePathOverride or savePath
     savePath = os.path.abspath(os.path.expanduser(savePath))
 
     # input latest image function
-    latestImagePath = raw_input('\n3/5: Maintain a "latest scan" image file somewhere? [full path and filename, empty to disable] >> ')
+    latestImagePath = '/www_kstdev/display/ESRlatest.png'
+    latestImagePathOverride = raw_input('\n3/5: Maintain a "latest scan" image file somewhere? [default ' + latestImagePath + ', single space to disable] >> ')
+    if latestImagePathOverride == ' ':
+        latestImagePath = ''
+    elif latestImagePathOverride:
+        latestImagePath = latestImagePathOverride
 
     # input which scan to start at
     startAt = '1'
@@ -1176,7 +1168,7 @@
     IPsec = 6.4  # integration period in seconds
     scanWidth = 120  # assumed scan width in degrees. Used for realtime flat-projection plots
     removeLargeErrs = False   # remove data where error > |value|
-    alts = [250, 500]  # altitude lines to plot [km]. Set to empty list [] to disable
+    alts = []  # altitude lines to plot [km]. Set to empty list [] to disable
 
     # additional settings
     additionalSettings = raw_input('\n5/5: Ready to start. The following additional non-critical settings may be edited. The three first are only used for correcting realtime plots (the saved plots will be corrected anyway).\n' +
