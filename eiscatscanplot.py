# -*- coding: utf-8 -*-
"""
Module to plot EISCAT radar scans. Scan detection based on azimuth (primary) or
elevation (if stationary in azimuth)

@author: Christer van der Meeren

Initially tested at the ESR 2014-11-26

"""

from __future__ import print_function
import os
import shutil
from os.path import isfile, join
import re
import logging
import pickle
import datetime as dt
import numpy as np
import matplotlib as mpl
import matplotlib.pyplot as plt
from matplotlib import patheffects as pe
from matplotlib.ticker import LogLocator, MultipleLocator
from eiscat_toolkit import loc2gg, load_param_single_simple
from helper_functions import find_coord_alt, find_coord_alt_2, bm_drawCmappedPoly, cbar_right
from mpl_toolkits.basemap import Basemap
from time import sleep

plt.ioff()  # performance impact is negligible, but when plotting many plots, this allows to plot and save without showing figure
np.seterr(invalid='ignore', divide='ignore')
plt.rcParams['font.size'] = 12

#==============================================================================
# Some defaults
#==============================================================================

# behaviour
RT = True  # realtime plotting. continuously checks data folder for new files
RT_replotAfterScan = True  # after a realtime scan/plot is finished, close and plot everything at once and save this plot instead. This corrects the flat-projection plots and doesn't take long.
onlyDoScanNo = None  # the only scan number to plot. Takes precedence over which scan to start at (which is given in input when running the code)

# plot-related
radarLoc = [78.153, 16.029, 0.438]  # latitude, longitude, alt [km] of radar (and center of map)
mapWidth = 1.8e6  # map width (and height) in map projection coordinates
figSize = 60  # DPI of figure (makes EVERYTHING larger/smaller)

# debug
debugRT = False  # forces update of plot after each file is read

#logging.basicConfig(level=logging.INFO)  # uncomment to turn on info messages (not debug)
#logging.basicConfig(level=logging.DEBUG)  # uncomment to turn on debug messages

#==============================================================================
# End switchboard
#==============================================================================

# get most recent 32m data directory
baseDataDir = '/analysis/results'  # will look for 32m data folders in this directory
if os.path.isdir(baseDataDir):
    subdirs_32m = [join(baseDataDir, d) for d in os.listdir(baseDataDir) if os.path.isdir(os.path.join(baseDataDir, d)) and '@32m' in d]
    dataFolder = join(baseDataDir, max(subdirs_32m, key=os.path.getmtime))
else:
    dataFolder = None


class ScanDetectionError(Exception):

    def __init__(self, value):
        self.value = value

    def __str__(self):
        return repr(self.value)


class Scan(object):

    def __init__(self, init_Time, init_par1D, init_par2D, init_err2D, scDir, scNo):

        # plot-related attributes
        self.fig = None
        self.axes = []
        self.map = None
        self.plotAlts = []  # contains the altitude lines to be plotted
        self.plottedAlts = {}
        self.plottedAltsFlat = {}
        self.altLats = {}
        self.altLons = {}
        self.altLatsFlat = {}
        self.altLonsFlat = {}
        self.cbar = [None]*4
        self.cbarAxis = [None]*4
        self.plottedBeams = []
        self.mainTitle = None
        self.byline = None
        self.elScanDirectionPlotted = False
        self.scDirElev = None

        # data
        self.Time = init_Time
        self.par1D = init_par1D
        self.par2D = init_par2D
        self.err2D = init_err2D

        # scan direction and number
        self.scDir = scDir
        self.scNo = scNo

        # is scan finished? (Used for determining method for rotating data in flat-projection plots)
        self.finished = False

        self.midTimes = self.Time[0, :] + (self.Time[1, :] - self.Time[0, :]) / 2
        self.scanStart = self.Time[0, 0]
        self.scanEnd = self.Time[-1, -1]

        # convenience shortcuts
        self.tStart = self.Time[0, :]
        self.tEnd = self.Time[1, :]
        self.Az = self.par1D[:, 0]
        self.El = self.par1D[:, 1]
        self.Pt = self.par1D[:, 2]
        self.Tsys = self.par1D[:, 3]
        try:
            self.Oppd_Php = self.par1D[:, 4]
        except IndexError:
            self.Oppd_Php = None
        self.Ran = self.par2D[:, :, 0]
        self.Alt = self.par2D[:, :, 1]
        self.Ne = self.par2D[:, :, 2]
        self.Te = self.par2D[:, :, 3]
        self.Ti = self.par2D[:, :, 4]
        self.Vi = self.par2D[:, :, 5]
        self.Coll = self.par2D[:, :, 6]
        self.Comp = self.par2D[:, :, 7]
        self.Res = self.par2D[:, :, 8]
        self.errNe = self.err2D[:, :, 0]
        self.errTe = self.err2D[:, :, 1]
        self.errTi = self.err2D[:, :, 2]
        self.errVi = self.err2D[:, :, 3]
        self.errColl = self.err2D[:, :, 4]

    def add_data(self, new_Time, new_par1D, new_par2D, new_err2D):

        # correct dimensions if number of range gates have changed
        self.par2D, new_par2D, self.err2D, new_err2D = fix_dimensions(self.par2D, new_par2D, self.err2D, new_err2D)

        self.Time = np.append(self.Time, new_Time, axis=1)
        self.par1D = np.append(self.par1D, new_par1D, axis=0)
        self.par2D = np.append(self.par2D, new_par2D, axis=1)
        self.err2D = np.append(self.err2D, new_err2D, axis=1)

        self.midTimes = self.Time[0, :] + (self.Time[1, :] - self.Time[0, :]) / 2
        self.scanEnd = self.Time[-1, -1]

        self.tStart = self.Time[0, :]
        self.tEnd = self.Time[1, :]
        self.Az = self.par1D[:, 0]
        self.El = self.par1D[:, 1]
        self.Pt = self.par1D[:, 2]
        self.Tsys = self.par1D[:, 3]
        try:
            self.Oppd_Php = self.par1D[:, 4]
        except IndexError:
            self.Oppd_Php = None
        self.Ran = self.par2D[:, :, 0]
        self.Alt = self.par2D[:, :, 1]
        self.Ne = self.par2D[:, :, 2]
        self.Te = self.par2D[:, :, 3]
        self.Ti = self.par2D[:, :, 4]
        self.Vi = self.par2D[:, :, 5]
        self.Coll = self.par2D[:, :, 6]
        self.Comp = self.par2D[:, :, 7]
        self.Res = self.par2D[:, :, 8]
        self.errNe = self.err2D[:, :, 0]
        self.errTe = self.err2D[:, :, 1]
        self.errTi = self.err2D[:, :, 2]
        self.errVi = self.err2D[:, :, 3]
        self.errColl = self.err2D[:, :, 4]

    def _find_az_speed(self, ind1, ind2):
        """Returns the azimuth speed in deg/sec between the beams corresponding
        to the two indices (scan direction from ind1 to ind2)"""
        azimDist = self.Az[ind2]-self.Az[ind1]
        timeDist = self.tStart[ind2]-self.tStart[ind1]
        return azimDist/timeDist.total_seconds()

    def _find_el_speed(self, ind1, ind2):
        """Returns the azimuth speed in deg/sec between the beams corresponding
        to the two indices (scan direction from ind1 to ind2)"""
        elevDist = self.El[ind2]-self.El[ind1]
        timeDist = self.tStart[ind2]-self.tStart[ind1]
        return elevDist/timeDist.total_seconds()

    def _data_skip_before(self, ind):
        """Returns True if there is a data skip before the beam corresponding
        to ind (as determined by the difference between end time of ind-1 and
        the start time of ind)"""
        if ind == 0 or ind == len(self.Az):
            # data skip before first beam and after last beam
            return True
        else:
            # currently the limit is set at 2 seconds between end[i-1] and start[i]
            return abs(self.tStart[ind]-self.tEnd[ind-1]).total_seconds() >= 2

    def _data_skip_after(self, ind):
        """Same as _data_skip_before, but checks for data skip AFTER scan"""
        return self._data_skip_before(ind+1)

    def _vertex_array(self, alts, radarLoc, doAll=False):
        """Returns an array of vertices to be used with :function:`~cvdm.bm_drawCmappedPoly`"""

        # skip already plotted beams
        allBeams = np.array(range(0, len(self.Az)))
        plottedBeams = np.array(self.plottedBeams)
        if doAll:
            self.newBeamNos = allBeams
            self.altLats = {}
            self.altLons = {}
        else:
            self.newBeamNos = np.setdiff1d(allBeams, plottedBeams)

        # initiate data structures
        vertexLats = np.ones((self.Ran.shape[0] * len(self.newBeamNos), 4))
        vertexLons = np.ones((self.Ran.shape[0] * len(self.newBeamNos), 4))
        vertexLats_flat = np.ones((self.Ran.shape[0] * len(self.newBeamNos), 4))
        vertexLons_flat = np.ones((self.Ran.shape[0] * len(self.newBeamNos), 4))
        vertexX_elev = np.ones((self.Ran.shape[0] * len(self.newBeamNos), 4))
        vertexY_elev = np.ones((self.Ran.shape[0] * len(self.newBeamNos), 4))

        p = 0  # polygon counter

        for beamNo in self.newBeamNos:

            # find beam width (az1 and az2)
            if not self._data_skip_before(beamNo) and not self._data_skip_after(beamNo):  # not including first/last beams
                az1 = (self.Az[beamNo] + self.Az[beamNo-1]) / 2
                az2 = (self.Az[beamNo] + self.Az[beamNo+1]) / 2
            elif self._data_skip_before(beamNo) and not self._data_skip_after(beamNo):  # including first beam
                az2 = (self.Az[beamNo] + self.Az[beamNo+1]) / 2
                az1 = self.Az[beamNo] - (az2 - self.Az[beamNo])
            elif not self._data_skip_before(beamNo) and self._data_skip_after(beamNo):  # including last beam
                az1 = (self.Az[beamNo] + self.Az[beamNo-1]) / 2
                az2 = self.Az[beamNo] + (self.Az[beamNo] - az1)
            else:  # data skip both before and after
                azSpeed = self._find_az_speed(beamNo-1, beamNo)
                beamWidth = abs(azSpeed * (self.tEnd[beamNo] - self.tStart[beamNo]).total_seconds())
                az1 = self.Az[beamNo] - beamWidth/2
                az2 = self.Az[beamNo] + beamWidth/2

            # do the same for elevation
            if not self._data_skip_before(beamNo) and not self._data_skip_after(beamNo):  # not including first/last beams
                el1 = (self.El[beamNo] + self.El[beamNo-1]) / 2
                el2 = (self.El[beamNo] + self.El[beamNo+1]) / 2
            elif self._data_skip_before(beamNo) and not self._data_skip_after(beamNo):  # including first beam
                el2 = (self.El[beamNo] + self.El[beamNo+1]) / 2
                el1 = self.El[beamNo] - (el2 - self.El[beamNo])
            elif not self._data_skip_before(beamNo) and self._data_skip_after(beamNo):  # including last beam
                el1 = (self.El[beamNo] + self.El[beamNo-1]) / 2
                el2 = self.El[beamNo] + (self.El[beamNo] - el1)
            else:  # data skip both before and after
                elSpeed = self._find_el_speed(beamNo-1, beamNo)
                beamWidth = abs(elSpeed * (self.tEnd[beamNo] - self.tStart[beamNo]).total_seconds())
                el1 = self.El[beamNo] - beamWidth/2
                el2 = self.El[beamNo] + beamWidth/2

            # get coordinates for altitude lines
            # TODO: Find better solution than below for avoiding "stair lines"?
            if beamNo == 0:
                azList = [az1, az2]
            else:
                azList = [az2]
            for az in azList:
                for alt in alts:
                    lat, lon, h = find_coord_alt(radarLoc, self.El[beamNo], az, alt)
                    azFlat = az if self.El[beamNo] <= 90 else az + 180
                    latFlat, lonFlat, hFlat = find_coord_alt_2(radarLoc, self.El[beamNo], 30, azFlat, alt)
                    try:  # append coordinates to this altitude
                        self.altLats[alt] = np.append(self.altLats[alt], lat)
                        self.altLons[alt] = np.append(self.altLons[alt], lon)
                        self.altLatsFlat[alt] = np.append(self.altLatsFlat[alt], latFlat)
                        self.altLonsFlat[alt] = np.append(self.altLonsFlat[alt], lonFlat)
                    except KeyError:  # first values for this altitude
                        self.altLats[alt] = np.array(lat)
                        self.altLons[alt] = np.array(lon)
                        self.altLatsFlat[alt] = np.array(latFlat)
                        self.altLonsFlat[alt] = np.array(lonFlat)

            # loop over all range gates within this beam
            beamRans = self.Ran[:, beamNo]  # ranges for this beam
            for ranNo, ran in enumerate(beamRans):

                if ranNo == 0:  # first range gate
                    ran2 = (ran + beamRans[ranNo+1]) / 2
                    ran1 = ran - (ran2 - ran)
                elif ranNo == len(beamRans)-1:  # last range gate
                    ran1 = (ran + beamRans[ranNo-1]) / 2
                    ran2 = ran + (ran - ran1)
                else:  # any beam not first or last
                    ran1 = (ran + beamRans[ranNo-1]) / 2
                    ran2 = (ran + beamRans[ranNo+1]) / 2

                # compute lats and lons of vertices and add to structure
                if not np.isnan(ran1) and not np.isnan(ran2):
                    v1 = loc2gg(radarLoc, [self.El[beamNo], az1, ran1])
                    v2 = loc2gg(radarLoc, [self.El[beamNo], az1, ran2])
                    v3 = loc2gg(radarLoc, [self.El[beamNo], az2, ran2])
                    v4 = loc2gg(radarLoc, [self.El[beamNo], az2, ran1])
                    vertexLats[p, :] = [v1[0], v2[0], v3[0], v4[0]]
                    vertexLons[p, :] = [v1[1], v2[1], v3[1], v4[1]]

                    azFlat1 = az1 if self.El[beamNo] <= 90 else az1 + 180
                    azFlat2 = az2 if self.El[beamNo] <= 90 else az2 + 180
                    v1_flat = loc2gg(radarLoc, [30, azFlat1, ran1])
                    v2_flat = loc2gg(radarLoc, [30, azFlat1, ran2])
                    v3_flat = loc2gg(radarLoc, [30, azFlat2, ran2])
                    v4_flat = loc2gg(radarLoc, [30, azFlat2, ran1])
                    vertexLats_flat[p, :] = [v1_flat[0], v2_flat[0], v3_flat[0], v4_flat[0]]
                    vertexLons_flat[p, :] = [v1_flat[1], v2_flat[1], v3_flat[1], v4_flat[1]]

                    v1_elev = (np.cos(np.deg2rad(el1))*ran1, np.sin(np.deg2rad(el1))*ran1)
                    v2_elev = (np.cos(np.deg2rad(el1))*ran2, np.sin(np.deg2rad(el1))*ran2)
                    v3_elev = (np.cos(np.deg2rad(el2))*ran2, np.sin(np.deg2rad(el2))*ran2)
                    v4_elev = (np.cos(np.deg2rad(el2))*ran1, np.sin(np.deg2rad(el2))*ran1)
                    vertexX_elev[p, :] = [v1_elev[0], v2_elev[0], v3_elev[0], v4_elev[0]]
                    vertexY_elev[p, :] = [v1_elev[1], v2_elev[1], v3_elev[1], v4_elev[1]]
                else:
                    vertexLats[p, :] = [np.nan]*4
                    vertexLons[p, :] = [np.nan]*4
                    vertexLats_flat[p, :] = [np.nan]*4
                    vertexLons_flat[p, :] = [np.nan]*4
                    vertexX_elev[p, :] = [np.nan]*4
                    vertexY_elev[p, :] = [np.nan]*4

                p = p + 1

            self.plottedBeams.append(beamNo)

        return vertexLats, vertexLons, vertexLats_flat, vertexLons_flat, vertexX_elev, vertexY_elev

    def plot_alts(self, plotFlat=False, rotFlat=None, mapObj=None, ax=None):
        """Plots altitude lines for all altitude in the list `alts`"""

        mapObj = self.map if mapObj is None else mapObj

        for alt in self.altLats:

            # transform to map coordinates
            if hasattr(mapObj, 'coords'):
                x, y = mapObj(self.altLons[alt], self.altLats[alt], coords='geo')
                xFlat, yFlat = mapObj(self.altLonsFlat[alt], self.altLatsFlat[alt], coords='geo')
            else:
                x, y = mapObj(self.altLons[alt], self.altLats[alt])
                xFlat, yFlat = mapObj(self.altLonsFlat[alt], self.altLatsFlat[alt])

            # perform rotation for flat-projection plots if given
            if rotFlat is not None:
                angle = np.deg2rad(rotFlat[0])
                rotMatrix = np.array([[np.cos(angle), -np.sin(angle)], [np.sin(angle), np.cos(angle)]])
                # shift rotation point to origin
                if hasattr(mapObj, 'coords'):
                    x0, y0 = mapObj(rotFlat[2], rotFlat[1], coords='geo')
                else:
                    x0, y0 = mapObj(rotFlat[2], rotFlat[1])
                xFlat = xFlat - x0
                yFlat = yFlat - y0

                # rotate
                for i, xy in enumerate(zip(xFlat, yFlat)):
                    xFlat[i] = np.dot(xy, rotMatrix)[0]
                    yFlat[i] = np.dot(xy, rotMatrix)[1]

                # shift back
                xFlat = xFlat + x0
                yFlat = yFlat + y0

            # text alignment for main plots
            xMid = (mapObj.urcrnrx - mapObj.llcrnrx) / 2
            yMid = (mapObj.urcrnry - mapObj.llcrnry) / 2

            if (x[0] >= xMid and y[0] <= yMid and self.scDir == 'cw') or (x[0] <= xMid and y[0] >= yMid and self.scDir == 'ccw'):
                # lower right quadrant and clockwise scan, or upper left quadrant and ccw
                hor = 'left'
                vert = 'bottom'
#                text_alignment = (0, 0)
            elif (x[0] <= xMid and y[0] <= yMid and self.scDir == 'cw') or (x[0] >= xMid and y[0] >= yMid and self.scDir == 'ccw'):
                # lower left quadrant and clockwise scan, or upper right quadrant and ccw scan
                hor = 'left'
                vert = 'top'
#                text_alignment = (0, 1)
            elif (x[0] <= xMid and y[0] >= yMid and self.scDir == 'cw') or (x[0] >= xMid and y[0] <= yMid and self.scDir == 'ccw'):
                # upper left quadrant and clockwise scan, or lower right quadrant and ccw scan
                hor = 'right'
                vert = 'top'
#                text_alignment = (1, 1)
            else:  # upper right quadrant
                hor = 'right'
                vert = 'bottom'
#                text_alignment = (1, 0)

            # text alignment for flat-projection plots
            if self.scDir == 'cw':
                horFlat = 'center'
                vertFlat = 'top'
#                text_alignment_Flat = (0.5, 1)
                angleFlat = -30
                sFlat = str(alt)
            else:
                horFlat = 'center'
                vertFlat = 'top'
#                text_alignment_Flat = (0.5, 1)
                angleFlat = 30
                sFlat = str(alt)

            # initiate dict item for this alt
            try:
                self.plottedAlts[alt]
            except KeyError:
                self.plottedAlts[alt] = []
                self.plottedAltsFlat[alt] = []

            if ax is None:  # plotting by self.plot()

                for _ax in self.axes[0:4]:
                    self.plottedAlts[alt].append(mapObj.plot(x, y, linewidth=2.5, color='w', ax=_ax)[0])
                    self.plottedAlts[alt].append(mapObj.plot(x, y, linewidth=1.5, color='k', ax=_ax)[0])
                    self.plottedAlts[alt].append(_ax.text(x[0], y[0], s=' ESR scan at ' + str(alt) + '$\,$km ', ha='left', va=vert, path_effects=[pe.withStroke(linewidth=3, foreground='w')]))

                for _ax in self.axes[4:8]:
                    if self.scDir not in ['elev incr', 'elev decr']:  # don't plot in flat-projection for elevation scans
                        self.plottedAltsFlat[alt].append(mapObj.plot(xFlat, yFlat, linewidth=2.5, color='w', ax=_ax)[0])
                        self.plottedAltsFlat[alt].append(mapObj.plot(xFlat, yFlat, linewidth=1.5, color='k', ax=_ax)[0])
                        self.plottedAltsFlat[alt].append(_ax.text(xFlat[0], yFlat[0], s=' ' + str(alt) + '$\,$km ', ha=hor, va=vert, path_effects=[pe.withStroke(linewidth=3, foreground='w')]))

            else:  # plotting by self.plot_overlay() or something else
                if plotFlat:
                    self.plottedAltsFlat[alt].append(mapObj.plot(xFlat, yFlat, linewidth=2.5, color='w', ax=ax)[0])
                    self.plottedAltsFlat[alt].append(mapObj.plot(xFlat, yFlat, linewidth=1.5, color='k', ax=ax)[0])
                    self.plottedAltsFlat[alt].append(ax.text(xFlat[0], yFlat[0], s=sFlat, horizontalalignment=horFlat, verticalalignment=vertFlat, rotation=angleFlat, path_effects=[pe.withStroke(linewidth=3, foreground='w')]))
                else:
                    self.plottedAlts[alt].append(mapObj.plot(x, y, linewidth=2.5, color='w', ax=ax)[0])
                    self.plottedAlts[alt].append(mapObj.plot(x, y, linewidth=1.5, color='k', ax=ax)[0])
                    self.plottedAlts[alt].append(ax.text(x[0], y[0], s=str(alt) + '$\,$km', horizontalalignment=hor, verticalalignment=vert, path_effects=[pe.withStroke(linewidth=3, foreground='w')]))

    def update_alts(self, rotFlat=None):

        # lines in large subplots
        for alt, lines in self.plottedAlts.items():
            for line in lines:
                try:
                    line.set_data(*self.map(self.altLons[alt], self.altLats[alt]))
                except AttributeError:  # Probably a Text object
                    pass

        # lines in small subplots
        for alt, lines in self.plottedAltsFlat.items():

            xFlat, yFlat = self.map(self.altLonsFlat[alt], self.altLatsFlat[alt])

            # perform rotation for flat-projection plots if given
            if rotFlat is not None:
                angle = np.deg2rad(rotFlat[0])
                rotMatrix = np.array([[np.cos(angle), -np.sin(angle)], [np.sin(angle), np.cos(angle)]])
                # shift rotation point to origin
                x0, y0 = self.map(rotFlat[2], rotFlat[1])
                xFlat = xFlat - x0
                yFlat = yFlat - y0

                # rotate
                for i, xy in enumerate(zip(xFlat, yFlat)):
                    xFlat[i] = np.dot(xy, rotMatrix)[0]
                    yFlat[i] = np.dot(xy, rotMatrix)[1]

                # shift back
                xFlat = xFlat + x0
                yFlat = yFlat + y0

            for line in lines:
                try:
                    line.set_data(xFlat, yFlat)
                except AttributeError:  # Probably a Text object
                    pass

    def plot(self):

        # for some reason, plotting only two beams doesn't work...
        if len(self.Az) < 3:
            return

        # initiate figure/axes
        if self.fig is None:

            self.fig = plt.figure(figsize=(22, 14), dpi=figSize)

            gs_main = mpl.gridspec.GridSpec(3, 1, height_ratios=[2, 2, 0.8])
            gs_map = mpl.gridspec.GridSpecFromSubplotSpec(1, 4, subplot_spec=gs_main[0])
            gs_flat = mpl.gridspec.GridSpecFromSubplotSpec(1, 4, subplot_spec=gs_main[1])
            gs_elev = mpl.gridspec.GridSpecFromSubplotSpec(1, 4, subplot_spec=gs_main[2])

            self.axes.append(plt.subplot(gs_map[0], aspect='equal', adjustable='box-forced'))
            self.axes.append(plt.subplot(gs_map[1], aspect='equal', adjustable='box-forced', sharex=self.axes[0], sharey=self.axes[0]))
            self.axes.append(plt.subplot(gs_map[2], aspect='equal', adjustable='box-forced', sharex=self.axes[0], sharey=self.axes[0]))
            self.axes.append(plt.subplot(gs_map[3], aspect='equal', adjustable='box-forced', sharex=self.axes[0], sharey=self.axes[0]))
            self.axes.append(plt.subplot(gs_flat[0], aspect='equal', adjustable='box-forced'))
            self.axes.append(plt.subplot(gs_flat[1], aspect='equal', adjustable='box-forced', sharex=self.axes[4], sharey=self.axes[4]))
            self.axes.append(plt.subplot(gs_flat[2], aspect='equal', adjustable='box-forced', sharex=self.axes[4], sharey=self.axes[4]))
            self.axes.append(plt.subplot(gs_flat[3], aspect='equal', adjustable='box-forced', sharex=self.axes[4], sharey=self.axes[4]))
            self.axes.append(plt.subplot(gs_elev[0], aspect='equal', adjustable='box-forced'))
            self.axes.append(plt.subplot(gs_elev[1], aspect='equal', adjustable='box-forced', sharex=self.axes[8], sharey=self.axes[8]))
            self.axes.append(plt.subplot(gs_elev[2], aspect='equal', adjustable='box-forced', sharex=self.axes[8], sharey=self.axes[8]))
            self.axes.append(plt.subplot(gs_elev[3], aspect='equal', adjustable='box-forced', sharex=self.axes[8], sharey=self.axes[8]))

            gs_main.update(left=0.035, right=0.96, bottom=0.06, top=0.95, wspace=0.1, hspace=0)

            rocket_track = np.loadtxt('/home/kstdev/users/rocket/CAPER/CAPERtrack.txt', skiprows=8)
#            rocket_track = np.loadtxt('CAPERtrack.txt', skiprows=8)

            # initiate maps
            self.map = Basemap(width=mapWidth,
                               height=mapWidth,
                               projection='aeqd',
                               lat_0=radarLoc[0],
                               lon_0=radarLoc[1],
                               resolution='l')

            # draw coastlines
            for ax in self.axes[0:4]:
                self.map.drawcoastlines(linewidth=0.5, color="k", ax=ax)

<<<<<<< HEAD
                # draw rocket tracks
                self.map.plot(rocket_track[:, 4], rocket_track[:, 3], latlon=True, ax=ax, color='r', linewidth=2, path_effects=[pe.withStroke(foreground='w', linewidth=4)])
                for timeafterlaunch in range(0, 1001, 100):
                    row = rocket_track[rocket_track[:, 0] == timeafterlaunch, :]
                    row = row.flatten()
                    x, y = self.map(row[4], row[3])
                    self.map.plot(x, y, 'r.', ax=ax, markersize=15)
                    ax.annotate(s=str(int(row[0])), xy=(x, y), xycoords='data', xytext=(-8, 0), textcoords='offset points', ha='right', va='center', path_effects=[pe.withStroke(foreground='w', linewidth=3)], color='r')
                    if timeafterlaunch == 200:
                        ax.annotate(s='CAPER\ntrajectory', xy=(x, y), xycoords='data', xytext=(-50, 0), textcoords='offset points', ha='right', path_effects=[pe.withStroke(foreground='w', linewidth=3)], color='r')
=======
            # draw magnetic meridian/parallel through ESR
            if drawMag:
                with open('magLatLon.pckl', 'r') as f:
                    magLatLon = pickle.load(f)
                for ax in self.axes[0:4]:
                    self.map.plot(magLatLon[1], magLatLon[0], latlon=True, ax=ax, color='k', linestyle='dotted', linewidth=3, path_effects=[pe.withStroke(foreground='w', linewidth=5)])
                    self.map.plot(magLatLon[3], magLatLon[2], latlon=True, ax=ax, color='k', linestyle='dotted', linewidth=3, path_effects=[pe.withStroke(foreground='w', linewidth=5)])
>>>>>>> bdbc0c5d

            # draw inivible coastlines in flat plots
            for ax in self.axes[4:8]:
                self.map.drawcoastlines(linewidth=0, color="w", zorder=-100, ax=ax)

            # small plot "titles"
            for ax in self.axes[4:8]:
                ax.set_title(u'Flattened to 30\u00B0 elev\n' +
                             u'(useful e.g. for for mixed az/el scans)')

        # get coordinates of things to plot
        vertexLats, vertexLons, vertexLats_flat, vertexLons_flat, vertexX_elev, vertexY_elev = self._vertex_array(self.plotAlts, radarLoc)

        # plotting parameters
        #          data   clims          ticks                           colormap       logarithmic colormap
#        toPlot = [('Ne',  (0, 1e12),     MultipleLocator(base=2e11),     'jet',         False),
        toPlot = [('Ne',  (1e10, 1e12),  LogLocator(subs=range(1, 10)),  'nipy_spectral_pinktop',         True),
                  ('Vi',  (-500, 500),   [-500, -250, 0, 250, 500],      'RdBu_r',  False),
                  ('Te',  (0, 4000),     [0, 500, 1000, 1500, 2000, 2500, 3000, 3500, 4000],    'nipy_spectral_pinktop',         False),
                  ('Ti',  (0, 3000),     [0, 500, 1000, 1500, 2000, 2500, 3000],          'nipy_spectral_pinktop',         False)]

        for i, e in enumerate(toPlot):

            data = np.ma.masked_invalid(eval("self." + e[0])[:, self.newBeamNos])  # mask nans (and infs)
            if removeLargeErrs:
                data = np.ma.masked_where(eval("self.err" + e[0])[:, self.newBeamNos] > abs(eval("self." + e[0])[:, self.newBeamNos]), data)  # mask where error > value
            data = data.flatten(order='F')

            # main plots
            pCol = bm_drawCmappedPoly(self.map,
                                      vertexLons,
                                      vertexLats,
                                      data,
                                      clims=e[1],
                                      cmap=e[3],
                                      logMap=e[4],
                                      linewidths=0)
            self.axes[i].add_collection(pCol)
            if None in self.cbar:
                self.cbar[i], self.cbarAxis[i] = cbar_right(self.axes[i], leftOffset=0.003, width=0.01, relHeight=1, mappable=pCol, ticks=e[2])

            # flat-projection plots
            if self.scDir in ['cw', 'ccw']:
                pCol = bm_drawCmappedPoly(self.map,
                                          vertexLons_flat,
                                          vertexLats_flat,
                                          data,
                                          clims=e[1],
                                          cmap=e[3],
                                          logMap=e[4],
                                          linewidths=0)
                self.axes[i+4].add_collection(pCol)

            # elev plots
            self.axes[i+8].set_xlim((-800, 800))
            self.axes[i+8].set_ylim((100, 700))
            self.axes[i+8].set_yticks([200, 400, 600])
            self.axes[i+8].set_xlabel('Flat ground distance [km]')
            self.axes[i+8].set_ylabel('Altitude [km]')
            self.axes[i+8].grid('on')
            self.axes[i+8].set_title('Elevation-only scan')

            if self.scDir in ['elev incr', 'elev decr']:
                verts = map(zip, vertexX_elev, vertexY_elev)
                if e[4]:
                    norm = mpl.colors.LogNorm(vmin=e[1][0], vmax=e[1][1])
                else:
                    norm = mpl.colors.Normalize(vmin=e[1][0], vmax=e[1][1])
                pCol = mpl.collections.PolyCollection(verts, array=data, cmap=e[3], norm=norm, linewidths=0)
                self.axes[i+8].add_collection(pCol)

                # show cardinal directions on elevation scans
                if not self.elScanDirectionPlotted:
                    azDir = self.Az[0]
                    if self.scDir == 'elev decr':
                        azDir += 180

                # function to find out if azDir is within 22.5 degrees of some direction
                az_near = lambda x: np.cos(np.deg2rad(azDir-x)) >= np.cos(np.deg2rad(22.5))

                # dictionary of direction string for positive/negative elevation at a given azimuth
                dirDict = {0: ['N', 'S'],
                           45: ['NE', 'SW'],
                           90: ['E', 'W'],
                           135: ['SE', 'NW'],
                           180: ['S', 'N'],
                           225: ['SW', 'NE'],
                           270: ['W', 'E'],
                           315: ['NW', 'SE']}

                # find the correct direction string
                for direction in dirDict:
                    if az_near(direction):
                        dirs = dirDict[direction]
                        self.scDirElev = '-'.join(dirs)
                        break

                left, right = dirs if self.scDir == 'elev decr' else dirs[::-1]
                self.axes[i+8].text(0, -0.25, left, ha='left', fontweight='bold', transform=self.axes[i+8].transAxes)
                self.axes[i+8].text(1, -0.25, right, ha='right', fontweight='bold', transform=self.axes[i+8].transAxes)

        self.elScanDirectionPlotted = True

        # toward/away on velocity cbar
        self.cbarAxis[1].text(0, 1.03, 'away', ha='left', va='bottom', transform=self.cbarAxis[1].transAxes)
        self.cbarAxis[1].text(0, -0.03, 'toward', ha='left', va='top', transform=self.cbarAxis[1].transAxes)

        # big plot titles
        self.axes[0].set_title(u'Electron density [m$\mathregular{^{−3}}$]')
        self.axes[1].set_title('Ion velocity [m/s]')
        self.axes[2].set_title('Electron temperature [K]')
        self.axes[3].set_title('Ion temperature [K]')

        # plot altitude levels
        if self.plottedAlts:
            self.update_alts()
        else:
            self.plot_alts()

        # set main title of plot
        mainTitleStr = u'Scan #{0} ({1})   {2}\u2212{3}'.format(self.scNo, self.scDirElev or self.scDir, self.tStart[0].strftime('%d %b %Y %H:%M:%S'), self.tEnd[-1].strftime('%H:%M:%S'))
        if self.mainTitle is None:
            self.mainTitle = self.fig.text(0.5, 0.98, mainTitleStr, horizontalalignment='center', verticalalignment='top', fontsize='xx-large')
        else:
            self.mainTitle.set_text(mainTitleStr)

        if self.byline is None:
            self.byline = self.fig.text(0.98, 0.98, 'Plotting software by Christer van der Meeren (cmeeren@gmail.com)\nCode available at https://github.com/cmeeren/eiscatscanplot', ha='right', va='top')

        # draw/update plot if realtime or only plotting a single scan
        if ((RT or debugRT) and not self.finished) or onlyDoScanNo is not None:
            plt.pause(0.001)

    def plot_overlay(self, mapObj, ax=None, data='Ne', altLines=None, radarLoc=None, removeLargeErrs=False, clims=None, cmap=None, logMap=None, flatProjection=False, defScanSpeedPerIP=1.0*3.2, **kwargs):

        altLines = altLines or []
        radarLoc = radarLoc or [78.153, 16.029, 0.438]

        # input handling: data
        if data is 'Ne':
            clims = [1e10, 1e12] if clims is None else clims
            cmap = 'jet' if cmap is None else cmap
            logMap = True if logMap is None else logMap
        elif data is 'Vi':
            clims = [-500, 500] if clims is None else clims
            cmap = 'esrBlueRed' if cmap is None else cmap
            logMap = False if logMap is None else logMap
        elif data is 'Te':
            clims = [0, 4000] if clims is None else clims
            cmap = 'jet' if cmap is None else cmap
            logMap = False if logMap is None else logMap
        elif data is 'Ti':
            clims = [0, 3000] if clims is None else clims
            cmap = 'jet' if cmap is None else cmap
            logMap = False if logMap is None else logMap
        else:
            print('Invalid data specification:', data)
            return

        # input handling: ax
        ax = plt.gca() if ax is None else ax

        # get (ccw) rotation angle for flat-projection plots (ideally, zenith should be vertical)
        ind_maxEl = np.argmin(np.abs(self.El-90))
        # ind_maxEl corresponds to the last data point of the upleg or the first data point of the downleg
        if np.abs(self.El[ind_maxEl]-90) < 30:
            if np.abs(self.El[ind_maxEl]-90) < defScanSpeedPerIP or self._data_skip_before(ind_maxEl) or self._data_skip_after(ind_maxEl):
                # zenith dump is close enough to 90 deg (or the data skips), plot should be centered at 90 degrees
                # use congruence of scan to find azimuth where el=90
                # TODO: What if ind_maxEl corresponds to one of first two indices?
                az1 = self.Az[ind_maxEl-2]
                az2 = self.Az[ind_maxEl-1]
                el1 = self.El[ind_maxEl-2]
                el2 = self.El[ind_maxEl-1]
                smallPlotRotAngle = az1 + ((90 - el1) * (az2 - az1)) / (el2 - el1)
            else:
                # plot should be centered not at 90 degrees, but at the highest elevation
                smallPlotRotAngle = self.Az[ind_maxEl]
#            if self.El[ind_maxEl-1] < self.El[ind_maxEl]:  # upleg
#                smallPlotRotAngle = self.Az[ind_maxEl]+(self.El[ind_maxEl]-90)
#            else:
#                smallPlotRotAngle = self.Az[ind_maxEl-1]+(self.El[ind_maxEl-1]-90)
        else:
            # max elevation of scan not close to 90, make symmetric instead
            smallPlotRotAngle = (self.Az[0] + self.Az[-1]) / 2

        if flatProjection and hasattr(mapObj, 'coords') and mapObj.coords != 'geo':
            print('WARNING: Flat-projected ESR plot will only work on geographic axes')

        # get coordinates of patch vertices
        vertexLats, vertexLons, vertexLats_flat, vertexLons_flat, vertexX_elev, vertexY_elev = self._vertex_array(altLines, radarLoc, doAll=True)

        if flatProjection:
            lats = vertexLats_flat
            lons = vertexLons_flat
            rot = [-smallPlotRotAngle, radarLoc[0], radarLoc[1]]
        else:
            lats = vertexLats
            lons = vertexLons
            rot = None

        # get data to plot
        data = np.ma.masked_invalid(eval("self." + data)[:, self.newBeamNos])  # mask nans (and infs)

        # mask where error > value, if specified
        if removeLargeErrs:
            data = np.ma.masked_where(eval("self.err" + data)[:, self.newBeamNos] > abs(eval("self." + data)[:, self.newBeamNos]), data)

        # flatten data to be used with custom function below
        data = data.flatten(order='F')

        # plot
        pCol = bm_drawCmappedPoly(mapObj,
                                  lons,
                                  lats,
                                  data,
                                  clims=clims,
                                  cmap=cmap,
                                  logMap=logMap,
                                  rot=rot,
                                  **kwargs)
        ax.add_collection(pCol)

        if flatProjection:
            self.plot_alts(mapObj=mapObj, ax=ax, plotFlat=True, rotFlat=rot)
        else:
            self.plot_alts(mapObj=mapObj, ax=ax)

        return pCol

    def saveFig(self, webAccessFolder='', webAccessFolderExternal=''):

        if self.fig is not None:
            fn = '{0}-{1}_{2}_scan{3:03d}.png'.format(self.tStart[0].strftime('%Y-%m-%d_%H%M'), self.tEnd[-1].strftime('%H%M'), self.scDirElev or self.scDir, self.scNo)
            saveTo = os.path.abspath(os.path.expanduser(savePath))
            if not os.path.isdir(saveTo):
                os.makedirs(saveTo)
            plt.savefig(os.path.join(saveTo, fn), dpi=figSize)
            if RT or debugRT:
                print('Saved file ' + os.path.join(saveTo, fn))
#                logging.info('Saved file ' + os.path.join(saveTo, fn))

            # make web page for external access
            if webAccessFolder:
                make_html(webAccessFolder, webAccessFolderExternal, saveTo, lastFile=fn)

        else:
            logging.warn('Scan #{}: No figure to save (perhaps because number of beams in scan is < 3)'.format(self.scNo))

    def closeFig(self):

        if self.fig is not None:
            logging.info('Closing figure')
            plt.close(self.fig)
        else:
            logging.info('Scan #{}: No figure to close (perhaps because number of beams in scan is < 3)'.format(self.scNo))

        # plot-related attributes
        self.fig = None
        self.axes = []
        self.map = None
        self.plottedAlts = {}
        self.plottedAltsFlat = {}
        self.altLats = {}
        self.altLons = {}
        self.altLatsFlat = {}
        self.altLonsFlat = {}
        self.cbar = [None]*4
        self.cbarAxis = [None]*4
        self.plottedBeams = []
        self.mainTitle = None
        self.byline = None
        self.elScanDirectionPlotted = False


def scan_dir(currentAzim, lastAzim):
    '''Returns the direction of the scan (cw, ccw or stat) given two azimuths.'''
    if currentAzim is None or lastAzim is None:
        return None
    elif currentAzim > lastAzim:  # azimuth increases (not crossing 360/0 degrees)
        return 'cw'
    elif currentAzim < lastAzim:  # azimuth decreases (not crossing 360/0 degrees)
        return 'ccw'
    elif currentAzim == lastAzim:  # stationary
        return 'stat'


def scan_dir_elev(currentElev, lastElev):
    '''Returns the direction of the scan (cw, ccw or stat) given two azimuths.'''
    if currentElev is None or lastElev is None:
        return None
    elif currentElev > lastElev:  # azimuth increases (not crossing 360/0 degrees)
        return 'elev incr'
    elif currentElev < lastElev:  # azimuth decreases (not crossing 360/0 degrees)
        return 'elev decr'
    elif currentElev == lastElev:  # stationary
        return 'stat'


def fix_dimensions(par2D, new_par2D, err2D, new_err2D):
    """ correct dimensions if number of range gates have changed"""

    if par2D[:, 0, 0].shape[0] < new_par2D[:, 0, 0].shape[0]:
        par2D = np.append(par2D, np.ones((new_par2D.shape[0]-par2D.shape[0], par2D.shape[1], par2D.shape[2]))*np.nan, axis=0)
        err2D = np.append(err2D, np.ones((new_err2D.shape[0]-err2D.shape[0], err2D.shape[1], err2D.shape[2]))*np.nan, axis=0)
    if par2D[:, 0, 0].shape[0] > new_par2D[:, 0, 0].shape[0]:
        new_par2D = np.append(new_par2D, np.ones((err2D.shape[0]-new_par2D.shape[0], new_par2D.shape[1], new_par2D.shape[2]))*np.nan, axis=0)
        new_err2D = np.append(new_err2D, np.ones((err2D.shape[0]-new_err2D.shape[0], new_err2D.shape[1], new_err2D.shape[2]))*np.nan, axis=0)

    return par2D, new_par2D, err2D, new_err2D


def scan_parse(dataFolder, savePath,
               doPlot=False, onlyDoScanNo=None, startAt=None, removeLargeErrs=False, RT=False, RT_replotAfterScan=True,
               scanWidth=120, defScanSpeedPerIP=0.62*3, alts=None, drawMag=False, radarLoc=None, mapWidth=1.8e6, figSize=72,
               debugRT=False, webAccessFolder='', webAccessFolderExternal=''):
    '''docstring'''

    alts = [250, 500] if alts is None else alts
    radarLoc = radarLoc or [78.153, 16.029, 0.438]
    startAt = '1' if onlyDoScanNo else startAt

    oldfiles = set([])  # already loaded data files
    currentScDir = None   # current scan direction
    lastScDir = None  # last scan direction
    currentAzim = None  # current azimuth
    lastAzim = None  # last azimuth
    currentScDirElev = None   # current scan direction in elevation
    lastScDirElev = None  # last scan direction in elevation
    currentElev = None  # current elevation
    lastElev = None  # last elevation

    # not really needed, but included to make the code editor stop complaining about using uninitiated variables
    Time_prev = None
    par1D_prev = None
    par2D_prev = None
    err2D_prev = None

    scanNoThis = 0

    # list to save scans to if not plotting
    allScans = []

    # find out which scan no / time we should start at
    if startAt is not None and ':' in startAt:
        startHour, startMinute = map(int, startAt.split(':'))
        startTime = dt.time(startHour, startMinute)
        startAtScanNo = 1
    elif startAt is not None:
        startAtScanNo = int(startAt)
        startTime = dt.time(0, 0)
    else:
        startAtScanNo = 1
        startTime = dt.time(0, 0)

    try:
        while True:
            allfiles = set([fn for fn in os.listdir(dataFolder) if (isfile(join(dataFolder, fn)) and re.match('\d*\.mat', fn))])
            newfiles = allfiles - oldfiles

            if len(allfiles) < 2:
                if RT:
                    print('Less than 2 files in folder, waiting 3 sec...')
                    sleep(3)
                else:
                    print('Less than 2 files in folder, exiting')
                    return
            elif len(newfiles) > 0:
                if RT:
                    print('\n{} new files discovered, analyzing...'.format(len(newfiles)))
                else:
                    print('Analyzing {} files...'.format(len(newfiles)))

                newfiles_iterator = sorted(list(newfiles))

                # try to do a progress bar if not realtime
                if not RT and not debugRT:
                    try:
                        import frogress
                        newfiles_iterator = frogress.bar(newfiles_iterator)
                    except:
                        pass

                ###########################################
                # LOOP OVER ALL FILES CURRENTLY IN FOLDER #
                ###########################################

                for fn in newfiles_iterator:

                    # load params
                    Time, par2D, par1D, rpar2D, err2D = load_param_single_simple(join(dataFolder, fn), trueAzEl=True)

                    # avoid crashing if a new beam somehow starts before the last beam
                    if Time_prev is not None and Time[0, 0] <= Time_prev[0, 0]:
                        logging.warning(fn + ': Timestamp of file is before timestamp previous file (analysis error?), skipping file')
                        continue

                    # get current azim and scan direction
                    currentAzim = par1D[0, 0]
                    currentScDir = scan_dir(currentAzim, lastAzim)
                    currentElev = par1D[0, 1]
                    currentScDirElev = scan_dir_elev(currentElev, lastElev)
                    logging.debug('currentAzim = {} | lastAzim = {} | currentScDir = {} | lastScDir = {} | currentElev = {} | lastElev = {} | currentScDirElev = {} | lastScDirElev = {} | scanNoThis = {}'.format(currentAzim, lastAzim, currentScDir, lastScDir, currentElev, lastElev, currentScDirElev, lastScDirElev, scanNoThis))

                    if Time[0, 0].time() < startTime:
                        startAtScanNo = scanNoThis + 1

                    # logic to determine if this scan should be plotted
                    skipThisScan = (onlyDoScanNo is not None and scanNoThis != onlyDoScanNo) or (startAtScanNo is not None and scanNoThis < startAtScanNo)
                    skipNextScan = (onlyDoScanNo is not None and scanNoThis+1 != onlyDoScanNo) or (startAtScanNo is not None and scanNoThis+1 < startAtScanNo)
                    doOnlyThisScan = onlyDoScanNo is not None and scanNoThis == onlyDoScanNo

                    # CONTROL logics to determine where we are in relation to scans
                    noScanYet = currentScDir is None and lastScDir is None and currentScDirElev is None and lastScDirElev is None
                    staticPeriod = currentScDir == 'stat' and lastScDir in ['stat', None] and currentScDirElev == 'stat' and lastScDirElev in ['stat', None]
                    startOfVeryFirstScan = (currentScDir in ['cw', 'ccw'] and lastScDir is None) or (currentScDirElev in ['elev incr', 'elev decr'] and lastScDirElev is None)
                    endOfStaticPeriod = lastScDir == 'stat' and lastScDirElev == 'stat' and (currentScDir in ['cw', 'ccw'] or currentScDirElev in ['elev incr', 'elev decr'])
                    sameScanAsBefore = (lastScDir == currentScDir and lastScDir in ['cw', 'ccw']) or (lastScDir == 'stat' and currentScDir == 'stat' and lastScDirElev == currentScDirElev and lastScDirElev in ['elev incr', 'elev decr'])
                    endOfScan_newScan = (currentScDir in ['cw', 'ccw'] or currentScDirElev in ['elev incr', 'elev decr']) and (lastScDir in ['cw', 'ccw'] or lastScDirElev in ['elev incr', 'elev decr']) and (currentScDir != lastScDir or (currentScDirElev != lastScDirElev and currentScDir == 'stat'))
                    endOfScan_static = currentScDir == 'stat' and currentScDirElev == 'stat' and ((lastScDir in ['cw', 'ccw']) ^ (lastScDirElev in ['elev incr', 'elev decr']))

#                    # old control logics commented out below, will only detect azimuthal scans
#                    noScanYet = currentScDir is None and lastScDir is None
#                    staticPeriod = currentScDir == 'stat' and lastScDir in ['stat', None]
#                    startOfVeryFirstScan = currentScDir in ['cw', 'ccw'] and lastScDir is None
#                    endOfStaticPeriod = currentScDir in ['cw', 'ccw'] and lastScDir == 'stat'
#                    sameScanAsBefore = lastScDir == currentScDir and lastScDir in ['cw', 'ccw']
#                    endOfScan_newScan = lastScDir != currentScDir and lastScDir in ['cw', 'ccw'] and currentScDir in ['cw', 'ccw']
#                    endOfScan_static = lastScDir != currentScDir and lastScDir in ['cw', 'ccw'] and currentScDir == 'stat'

                    if (endOfScan_newScan or startOfVeryFirstScan or endOfStaticPeriod) and Time[-1, -1].time() < startTime:
                        skipNextScan = True

                    # check that only one of the above is True
                    controlList = [noScanYet, staticPeriod, startOfVeryFirstScan, endOfStaticPeriod, sameScanAsBefore, endOfScan_newScan, endOfScan_static]
                    if sum(controlList) != 1:
                        raise ScanDetectionError('none or >1 of control logics are True: {}'.format(controlList))

                    # remove altitude lines if elevation-only scan
                    if startOfVeryFirstScan or endOfStaticPeriod or endOfScan_newScan:
                        scDir = currentScDir if currentScDir != 'stat' else currentScDirElev
                        if scDir in ['elev incr', 'elev decr']:
                            useAlts = [400]
                        else:
                            useAlts = alts

                    #################################################
                    # DETERMINE WHAT GETS GONE WITH THE LOADED DATA #
                    #################################################

                    if noScanYet:
                        logging.info('{}: Skipping data file (very first integration period)'.format(fn))
                        pass

                    if staticPeriod:
                        logging.info('{}: Skipping data file (radar stationary)'.format(fn))
                        pass

                    elif startOfVeryFirstScan or endOfStaticPeriod:
                        logging.info('{}: New scan detected (very first scan or end of stationary period)'.format(fn))
                        scanNoThis += 1
                        if not skipNextScan:
                            if RT or debugRT:
                                print('\nInitializing scan #{} (scan start: {})'.format(scanNoThis, Time[0, 0]))
                            par2D_prev, par2D, err2D_prev, err2D = fix_dimensions(par2D_prev, par2D, err2D_prev, err2D)
                            thisScan = Scan(np.append(Time_prev, Time, axis=1), np.append(par1D_prev, par1D, axis=0), np.append(par2D_prev, par2D, axis=1), np.append(err2D_prev, err2D, axis=1), scDir, scanNoThis)
                            thisScan.plotAlts = useAlts

                    elif sameScanAsBefore:
                        logging.info('{}: Adding data to same scan'.format(fn))
                        if not skipThisScan:
                            thisScan.add_data(Time, par1D, par2D, err2D)
                            if debugRT and doPlot:
                                thisScan.plot()

                    elif endOfScan_newScan or endOfScan_static:
                        if endOfScan_newScan:
                            logging.info('{}: End of scan (new scan detected)'.format(fn))
                        else:
                            logging.info('{}: End of scan (entering static period)'.format(fn))
                        if not skipThisScan:
                            logging.info('   Plotting scan')
                            thisScan.finished = True
                            if (RT or debugRT) and RT_replotAfterScan:
                                print('Plotting scan' if thisScan.fig is None else 'Closing realtime scan and replotting')
                                thisScan.closeFig()
                            if doPlot:
                                thisScan.plot()
                                thisScan.saveFig(webAccessFolder, webAccessFolderExternal)
                                if not doOnlyThisScan:
                                    thisScan.closeFig()
                                else:  # return scan in addition to plotting if only plotting this scan
                                    return thisScan
                            else:  # no plotting, append scan to list instead
                                if not doOnlyThisScan:  # append to list if parsing many scans
                                    allScans.append(thisScan)
                                else:  # return only this scan if doing one scan
                                    return thisScan
                        if endOfScan_newScan:
                            scanNoThis += 1
                            if not skipNextScan:
                                if RT or debugRT:
                                    print('\nInitializing scan #{} (scan start: {})'.format(scanNoThis, Time[0, 0]))
                                par2D_prev, par2D, err2D_prev, err2D = fix_dimensions(par2D_prev, par2D, err2D_prev, err2D)
                                thisScan = Scan(np.append(Time_prev, Time, axis=1), np.append(par1D_prev, par1D, axis=0), np.append(par2D_prev, par2D, axis=1), np.append(err2D_prev, err2D, axis=1), scDir, scanNoThis)
                                thisScan.plotAlts = useAlts

                    # save current data for next loop
                    lastAzim = currentAzim
                    lastScDir = currentScDir
                    lastElev = currentElev
                    lastScDirElev = currentScDirElev
                    Time_prev = Time
                    par1D_prev = par1D
                    par2D_prev = par2D
                    err2D_prev = err2D

                ###########################################################
                # ALL THE PREVIOUSLY DISCOVERED DATA FILES ARE NOW LOADED #
                ###########################################################

                # update list of loaded files
                oldfiles = allfiles

                # if realtime, plot what we currently have
                if (RT or doOnlyThisScan) and not skipThisScan:
                    logging.info('End of list with new files. Plotting current data...')
                    thisScan.plot()

                # finished processing previously loaded files, look for more (if RT) or quit
                if RT or debugRT:
                    print('Loading done! Looking for more files...')
                else:
                    print('All files loaded, finalizing last scan...')
                    if not skipThisScan:
                        thisScan.finished = True
                        if doPlot:
                            thisScan.plot()
                            thisScan.saveFig(webAccessFolder, webAccessFolderExternal)
                            thisScan.closeFig()
                        else:
                            if doOnlyThisScan:
                                return thisScan
                            else:
                                allScans.append(thisScan)
                                return allScans
                    break
            else:  # no new files found
                print('No new files, waiting 3 sec... (Ctrl-C to quit and finalize current scan)')
                sleep(3)
    except KeyboardInterrupt:  # user has pressed Ctrl-C, finalize current scan and quit
        print('Aborting, finalizing current scan...'),
        if (RT or debugRT) and RT_replotAfterScan:
            print('Plotting scan' if thisScan.fig is None else 'Closing realtime scan and replotting')
            thisScan.finished = True
            thisScan.closeFig()
        if doPlot:
            thisScan.plot()
            thisScan.saveFig(webAccessFolder, webAccessFolderExternal)
            thisScan.closeFig()
        else:
            if doOnlyThisScan:
                return thisScan
            else:
                allScans.append(thisScan)
        print('Done!')
        return allScans


def make_html(webAccessFolder, webAccessFolderExternal, imageFolder, lastFile):
    '''htmlInternal and htmlExternal point to the same folder, e.g.
          internal: /www_kstdev/display/
          external: http://158.39.70.130/~kstdev/display/
    '''

    webAccessFolder = os.path.abspath(os.path.expanduser(webAccessFolder))
    imageFolder = os.path.abspath(os.path.expanduser(imageFolder))

    # local and remote folders where plots are found
    plotFoldersIn = os.path.join(webAccessFolder, 'eiscatscanplot')
    plotFoldersIn_external = os.path.join(webAccessFolderExternal, 'eiscatscanplot')
    plotsIn = os.path.join(plotFoldersIn, os.path.basename(imageFolder))

    # create plot directory
    if not os.path.isdir(plotsIn) and os.path.isdir(imageFolder):
        shutil.copytree(imageFolder, plotsIn)
    elif not os.path.isdir(plotsIn):
        os.makedirs(plotsIn)

    # copy last file
    shutil.copyfile(os.path.join(imageFolder, lastFile), os.path.join(plotsIn, lastFile))

    # read html template code from source file
    with open('rt_src.html', 'r') as f:
        s1 = f.read()
    with open('rt_src.html', 'r') as f:
        s2 = f.read()

    # make list of files
    files = [fn for fn in os.listdir(imageFolder) if '.png' in fn]
    files.sort()

    # copy latest file to permanent name
    shutil.copyfile(os.path.join(imageFolder, files[-1]), os.path.join(webAccessFolder, 'ESRlatest.png'))

    files_external = [os.path.join(plotFoldersIn_external, os.path.basename(imageFolder), fn) for fn in files]

    # insert file list, latest image and link to image folder
    s1 = s1.replace('[!filenames]', 'filenames = ' + str(files_external))
    s1 = s1.replace('[!latestImg]', files_external[-1])
    s1 = s1.replace('[!latestImgPermalink]', os.path.join(webAccessFolderExternal, 'ESRlatest.png'))
    s1 = s1.replace('[!picFolder]', plotFoldersIn_external)

    # do the same for the plot folder html file
    s2 = s2.replace('[!filenames]', 'filenames = ' + str(files))
    s2 = s2.replace('[!latestImg]', files[-1])
    s2 = s2.replace('[!latestImgPermalink]', os.path.join(webAccessFolderExternal, 'ESRlatest.png'))
    s2 = s2.replace('[!picFolder]', plotFoldersIn_external)

    # write html page
    with open(os.path.join(webAccessFolder, 'scans.html'), 'w') as f:
        f.write(s1)

    # write html page
    with open(os.path.join(plotsIn, '!_SCAN_BROWSER.html'), 'w') as f:
        f.write(s2)

if __name__ == "__main__":

    # datafolder input
    if dataFolder is None:
        dataFolderPrompt = '\nData folder could not be auto-detected, please specify: >> '
    else:
        dataFolderPrompt = '\nData folder [default: {}] >> '.format(dataFolder)
    while True:
        dataFolderOverride = raw_input(dataFolderPrompt)
        if not dataFolderOverride and dataFolder is not None:
            break  # use default
        elif not dataFolderOverride and dataFolder is None:
            print('Please specify a data folder.')
        elif os.path.isdir(dataFolderOverride):
            dataFolder = dataFolderOverride
            break
        else:
            print('Folder {} doesn\'t exist, please try again.'.format(dataFolderOverride))

    savePath = '~/users/eiscatscanplot/plotted/esr_scans_{}'.format(os.path.basename(os.path.normpath(dataFolder)))  # save plotted figures to this path.

    webAccessFolder = '/www_kstdev/display/'
    webAccessFolderExternal = 'http://158.39.70.130/~kstdev/display/'
#    webAccessFolderExternal = 'file:///C:/www_kstdev/display/'
    webAccessFolderMsg = '{} --> {}'.format(os.path.join(webAccessFolder, 'scan.html'), os.path.join(webAccessFolderExternal, 'scan.html')) if webAccessFolder else 'disabled'

    # guess which scan to start at
    startAt = '1'
    startAtMsg = ''
    # guess from files in savePath
    if os.path.isdir(os.path.abspath(os.path.expanduser(savePath))):
        files = [fn for fn in os.listdir(os.path.abspath(os.path.expanduser(savePath))) if '.png' in fn]
        if not len(files) == 0:
            try:
                scanNos = [fn[-7:-4] for fn in files]
                startAt = str(int(max(scanNos)))  # will overwrite the last plot, which might be incomplete
                startAtMsg = ' (auto-detected)'
            except:
                startAtMsg = ' (unable to parse files in plot folder)'

    scanSpeedDegPerSec = 0.63  # scan speed per second
    IPsec = 6.4  # integration period in seconds
    removeLargeErrs = False   # remove data where error > |value|
<<<<<<< HEAD
    alts = []  # altitude lines to plot [km]. Set to empty list [] to disable
=======
    alts = [250, 500]  # altitude lines to plot [km]. Set to empty list [] to disable
    drawMag = True
>>>>>>> bdbc0c5d

    # additional settings
    while True:
        additionalSettings = raw_input('\nPress Enter to plot or type a number to change the settings below. The following additional settings may be edited.\nScan speed and integration period are only used for beam width\nin realtime plots (saved plots will be correct anyway).\n\n' +
                                       '   1. Save figures to: {}\n'.format(savePath) +
                                       '   2. Web access: {}\n'.format(webAccessFolderMsg) +
                                       '   3. Start at (scan no. x or time HH:MM): {}\n'.format(startAt) +
                                       '   4. Scan speed: {} deg/s\n'.format(scanSpeedDegPerSec) +
                                       '   5. Integration period (GUISDAP): {} s\n'.format(IPsec) +
                                       '   6. Altitude lines: {}\n'.format(' '.join(map(str, alts))) +
                                       '   7. Draw magnetic parallel/meridian: {}\n'.format(drawMag) +
                                       '   8. Remove data where error > |value|: {}\n'.format(removeLargeErrs) +
                                       '   9. Realtime plotting: {}\n'.format(RT) +
                                       '\nPlease select a number or press Enter to start plotting >> ')
        if not additionalSettings:
            break
        elif additionalSettings == '1':
            # plot save path
            savePathOverride = raw_input('\nSave plots in folder [default: {}] >> '.format(savePath))
            savePath = savePathOverride or savePath
            savePath = os.path.abspath(os.path.expanduser(savePath))
        elif additionalSettings == '2':
            # 'remote web access to scans
            webAccessFolderOverride = raw_input('\nLocal folder in which to put the html file\n[default: {}, single space to disable] >> '.format(webAccessFolder))
            if webAccessFolderOverride == ' ':
                webAccessFolder = ''
            else:
                latestImagePath = webAccessFolderOverride
                webAccessFolderExternalOverride = raw_input('\nRemote (web) address to the same folder\n[default: {}] >> '.format(webAccessFolderExternal))
                webAccessFolderExternal = webAccessFolderExternalOverride or webAccessFolderExternal
            webAccessFolderMsg = '{} --> {}'.format(os.path.join(webAccessFolder, 'scan.html'), os.path.join(webAccessFolderExternal, 'scan.html')) if webAccessFolder else 'disabled'
        elif additionalSettings == '3':
            # start scan no. or start time
            startAtOverride = raw_input('\nEnter scan number or HH:MM from which to start [default: scan no. {}{}] >> '.format(startAt, startAtMsg))
            if startAtOverride == '0':
                startAt = '1'
            elif startAtOverride:
                startAt = startAtOverride
        elif additionalSettings == '4':
            # scan speed per sec
            scanSpeedDegPerSecOverride = raw_input('\nScan speed in degrees per second [default {}] >> '.format(scanSpeedDegPerSec))
            if scanSpeedDegPerSecOverride:
                scanSpeedDegPerSec = float(scanSpeedDegPerSecOverride)
        elif additionalSettings == '5':
            # analysis integration period
            IPsecOverride = raw_input('\nEffective integration period (of GUISDAP analysis) in seconds. If set to \'1\' in GUISDAP, please enter the experiment integration period. [default: {}] >> '.format(IPsec))
            if IPsecOverride:
                IPsec = float(IPsecOverride)
        elif additionalSettings == '6':
            # altitude lines
            altsOverride = raw_input('\nDraw lines at which altitudes? Space-separated list of numbers, blank for default, single space to disable [default: {}] >> '.format(' '.join(map(str, alts))))
            if altsOverride:
                alts = map(int, altsOverride.split())
        elif additionalSettings == '7':
            # switch draw magnetic meridian/parallel through ESR
            drawMag = not drawMag
            print('Draw magnetic parallel/meridian through ESR turned {}'.format({True: 'ON', False: 'OFF'}[drawMag]))
        elif additionalSettings == '8':
            # switch error filter
            removeLargeErrs = not removeLargeErrs
            print('Error filter turned {}'.format({True: 'ON', False: 'OFF'}[removeLargeErrs]))
        elif additionalSettings == '9':
            # switch realtime plotting
            RT = not RT
            print('Realtime turned {}'.format({True: 'ON', False: 'OFF'}[RT]))
        else:
            print('Invalid choice')

    defScanSpeedPerIP = scanSpeedDegPerSec*IPsec  # default scan speed in degrees per integration period. Used to assist in rotating flat-projection plots

    print('Starting scan parsing')

    scan_parse(dataFolder=dataFolder, savePath=savePath, doPlot=True, RT=RT,
               onlyDoScanNo=onlyDoScanNo, startAt=startAt, removeLargeErrs=removeLargeErrs, RT_replotAfterScan=RT_replotAfterScan,
               defScanSpeedPerIP=defScanSpeedPerIP, alts=alts, drawMag=drawMag, radarLoc=radarLoc, mapWidth=mapWidth, figSize=figSize,
               debugRT=debugRT, webAccessFolder=webAccessFolder, webAccessFolderExternal=webAccessFolderExternal)

    raw_input('\nPlotting finished, figures saved to {}. Press Enter to close >> '.format(savePath))<|MERGE_RESOLUTION|>--- conflicted
+++ resolved
@@ -526,7 +526,6 @@
             for ax in self.axes[0:4]:
                 self.map.drawcoastlines(linewidth=0.5, color="k", ax=ax)
 
-<<<<<<< HEAD
                 # draw rocket tracks
                 self.map.plot(rocket_track[:, 4], rocket_track[:, 3], latlon=True, ax=ax, color='r', linewidth=2, path_effects=[pe.withStroke(foreground='w', linewidth=4)])
                 for timeafterlaunch in range(0, 1001, 100):
@@ -537,7 +536,7 @@
                     ax.annotate(s=str(int(row[0])), xy=(x, y), xycoords='data', xytext=(-8, 0), textcoords='offset points', ha='right', va='center', path_effects=[pe.withStroke(foreground='w', linewidth=3)], color='r')
                     if timeafterlaunch == 200:
                         ax.annotate(s='CAPER\ntrajectory', xy=(x, y), xycoords='data', xytext=(-50, 0), textcoords='offset points', ha='right', path_effects=[pe.withStroke(foreground='w', linewidth=3)], color='r')
-=======
+
             # draw magnetic meridian/parallel through ESR
             if drawMag:
                 with open('magLatLon.pckl', 'r') as f:
@@ -545,7 +544,6 @@
                 for ax in self.axes[0:4]:
                     self.map.plot(magLatLon[1], magLatLon[0], latlon=True, ax=ax, color='k', linestyle='dotted', linewidth=3, path_effects=[pe.withStroke(foreground='w', linewidth=5)])
                     self.map.plot(magLatLon[3], magLatLon[2], latlon=True, ax=ax, color='k', linestyle='dotted', linewidth=3, path_effects=[pe.withStroke(foreground='w', linewidth=5)])
->>>>>>> bdbc0c5d
 
             # draw inivible coastlines in flat plots
             for ax in self.axes[4:8]:
@@ -1216,12 +1214,8 @@
     scanSpeedDegPerSec = 0.63  # scan speed per second
     IPsec = 6.4  # integration period in seconds
     removeLargeErrs = False   # remove data where error > |value|
-<<<<<<< HEAD
     alts = []  # altitude lines to plot [km]. Set to empty list [] to disable
-=======
-    alts = [250, 500]  # altitude lines to plot [km]. Set to empty list [] to disable
     drawMag = True
->>>>>>> bdbc0c5d
 
     # additional settings
     while True:
