--- conflicted
+++ resolved
@@ -1129,26 +1129,10 @@
         else:
             print('Folder {} doesn\'t exist, please try again.'.format(dataFolderOverride))
 
-<<<<<<< HEAD
-    # plot save path input
     savePath = '/www_kstdev/display/nov2014/esr_scans_{}'.format(os.path.basename(os.path.normpath(dataFolder)))  # save plotted figures to this path.
-    savePathOverride = raw_input('\n2/5 Save plots in [default: {}] >> '.format(savePath))
-    savePath = savePathOverride or savePath
-    savePath = os.path.abspath(os.path.expanduser(savePath))
-
-    # input latest image function
+
     latestImagePath = '/www_kstdev/display/ESRlatest.png'
-    latestImagePathOverride = raw_input('\n3/5: Maintain a "latest scan" image file somewhere? [default ' + latestImagePath + ', single space to disable] >> ')
-    if latestImagePathOverride == ' ':
-        latestImagePath = ''
-    elif latestImagePathOverride:
-        latestImagePath = latestImagePathOverride
-=======
-    savePath = '~/users/eiscatscanplot/plotted/esr_scans_{}'.format(os.path.basename(os.path.normpath(dataFolder)))  # save plotted figures to this path.
-
-    latestImagePath = ''
     latestImagePathStatus = latestImagePath or 'disabled'
->>>>>>> 34169f75
 
     # guess which scan to start at
     startAt = '1'
