# -*- coding: utf-8 -*-
"""
Module to plot EISCAT radar scans. Scan detection based on azimuth (primary) or
elevation (if stationary in azimuth)

@author: Christer van der Meeren

Initially tested at the ESR 2014-11-26

"""

from __future__ import print_function
import os
import shutil
from os.path import isfile, join
import re
import logging
import datetime as dt
import numpy as np
import matplotlib as mpl
import matplotlib.pyplot as plt
from matplotlib import patheffects as pe
from matplotlib.ticker import LogLocator, MultipleLocator
from eiscat_toolkit import loc2gg, load_param_single_simple
from helper_functions import find_coord_alt, find_coord_alt_2, bm_drawCmappedPoly, cbar_right
from mpl_toolkits.basemap import Basemap
from time import sleep

plt.ioff()  # performance impact is negligible, but when plotting many plots, this allows to plot and save without showing figure
np.seterr(invalid='ignore', divide='ignore')
plt.rcParams['font.size'] = 12

#==============================================================================
# Some defaults
#==============================================================================

# behaviour
RT = True  # realtime plotting. continuously checks data folder for new files
RT_replotAfterScan = True  # after a realtime scan/plot is finished, close and plot everything at once and save this plot instead. This corrects the flat-projection plots and doesn't take long.
onlyDoScanNo = None  # the only scan number to plot. Takes precedence over which scan to start at (which is given in input when running the code)

# plot-related
radarLoc = [78.153, 16.029, 0.438]  # latitude, longitude, alt [km] of radar (and center of map)
mapWidth = 1.8e6  # map width (and height) in map projection coordinates
figSize = 60  # DPI of figure (makes EVERYTHING larger/smaller)

# debug
debugRT = False  # forces update of plot after each file is read

#logging.basicConfig(level=logging.INFO)  # uncomment to turn on info messages (not debug)
#logging.basicConfig(level=logging.DEBUG)  # uncomment to turn on debug messages

#==============================================================================
# End switchboard
#==============================================================================

# get most recent 32m data directory
baseDataDir = '/analysis/results'  # will look for 32m data folders in this directory
if os.path.isdir(baseDataDir):
    subdirs_32m = [join(baseDataDir, d) for d in os.listdir(baseDataDir) if os.path.isdir(os.path.join(baseDataDir, d)) and '@32m' in d]
    dataFolder = join(baseDataDir, max(subdirs_32m, key=os.path.getmtime))
else:
    dataFolder = None


class ScanDetectionError(Exception):

    def __init__(self, value):
        self.value = value

    def __str__(self):
        return repr(self.value)


class Scan(object):

    def __init__(self, init_Time, init_par1D, init_par2D, init_err2D, scDir, scNo):

        # plot-related attributes
        self.fig = None
        self.axes = []
        self.map = None
        self.plotAlts = []  # contains the altitude lines to be plotted
        self.plottedAlts = {}
        self.plottedAltsFlat = {}
        self.altLats = {}
        self.altLons = {}
        self.altLatsFlat = {}
        self.altLonsFlat = {}
        self.cbar = [None]*4
        self.cbarAxis = [None]*4
        self.plottedBeams = []
        self.mainTitle = None
        self.byline = None
        self.elScanDirectionPlotted = False
        self.scDirElev = None

        # data
        self.Time = init_Time
        self.par1D = init_par1D
        self.par2D = init_par2D
        self.err2D = init_err2D

        # scan direction and number
        self.scDir = scDir
        self.scNo = scNo

        # is scan finished? (Used for determining method for rotating data in flat-projection plots)
        self.finished = False

        self.midTimes = self.Time[0, :] + (self.Time[1, :] - self.Time[0, :]) / 2
        self.scanStart = self.Time[0, 0]
        self.scanEnd = self.Time[-1, -1]

        # convenience shortcuts
        self.tStart = self.Time[0, :]
        self.tEnd = self.Time[1, :]
        self.Az = self.par1D[:, 0]
        self.El = self.par1D[:, 1]
        self.Pt = self.par1D[:, 2]
        self.Tsys = self.par1D[:, 3]
        try:
            self.Oppd_Php = self.par1D[:, 4]
        except IndexError:
            self.Oppd_Php = None
        self.Ran = self.par2D[:, :, 0]
        self.Alt = self.par2D[:, :, 1]
        self.Ne = self.par2D[:, :, 2]
        self.Te = self.par2D[:, :, 3]
        self.Ti = self.par2D[:, :, 4]
        self.Vi = self.par2D[:, :, 5]
        self.Coll = self.par2D[:, :, 6]
        self.Comp = self.par2D[:, :, 7]
        self.Res = self.par2D[:, :, 8]
        self.errNe = self.err2D[:, :, 0]
        self.errTe = self.err2D[:, :, 1]
        self.errTi = self.err2D[:, :, 2]
        self.errVi = self.err2D[:, :, 3]
        self.errColl = self.err2D[:, :, 4]

    def add_data(self, new_Time, new_par1D, new_par2D, new_err2D):

        # correct dimensions if number of range gates have changed
        self.par2D, new_par2D, self.err2D, new_err2D = fix_dimensions(self.par2D, new_par2D, self.err2D, new_err2D)

        self.Time = np.append(self.Time, new_Time, axis=1)
        self.par1D = np.append(self.par1D, new_par1D, axis=0)
        self.par2D = np.append(self.par2D, new_par2D, axis=1)
        self.err2D = np.append(self.err2D, new_err2D, axis=1)

        self.midTimes = self.Time[0, :] + (self.Time[1, :] - self.Time[0, :]) / 2
        self.scanEnd = self.Time[-1, -1]

        self.tStart = self.Time[0, :]
        self.tEnd = self.Time[1, :]
        self.Az = self.par1D[:, 0]
        self.El = self.par1D[:, 1]
        self.Pt = self.par1D[:, 2]
        self.Tsys = self.par1D[:, 3]
        try:
            self.Oppd_Php = self.par1D[:, 4]
        except IndexError:
            self.Oppd_Php = None
        self.Ran = self.par2D[:, :, 0]
        self.Alt = self.par2D[:, :, 1]
        self.Ne = self.par2D[:, :, 2]
        self.Te = self.par2D[:, :, 3]
        self.Ti = self.par2D[:, :, 4]
        self.Vi = self.par2D[:, :, 5]
        self.Coll = self.par2D[:, :, 6]
        self.Comp = self.par2D[:, :, 7]
        self.Res = self.par2D[:, :, 8]
        self.errNe = self.err2D[:, :, 0]
        self.errTe = self.err2D[:, :, 1]
        self.errTi = self.err2D[:, :, 2]
        self.errVi = self.err2D[:, :, 3]
        self.errColl = self.err2D[:, :, 4]

    def _find_az_speed(self, ind1, ind2):
        """Returns the azimuth speed in deg/sec between the beams corresponding
        to the two indices (scan direction from ind1 to ind2)"""
        azimDist = self.Az[ind2]-self.Az[ind1]
        timeDist = self.tStart[ind2]-self.tStart[ind1]
        return azimDist/timeDist.total_seconds()

    def _find_el_speed(self, ind1, ind2):
        """Returns the azimuth speed in deg/sec between the beams corresponding
        to the two indices (scan direction from ind1 to ind2)"""
        elevDist = self.El[ind2]-self.El[ind1]
        timeDist = self.tStart[ind2]-self.tStart[ind1]
        return elevDist/timeDist.total_seconds()

    def _data_skip_before(self, ind):
        """Returns True if there is a data skip before the beam corresponding
        to ind (as determined by the difference between end time of ind-1 and
        the start time of ind)"""
        if ind == 0 or ind == len(self.Az):
            # data skip before first beam and after last beam
            return True
        else:
            # currently the limit is set at 2 seconds between end[i-1] and start[i]
            return abs(self.tStart[ind]-self.tEnd[ind-1]).total_seconds() >= 2

    def _data_skip_after(self, ind):
        """Same as _data_skip_before, but checks for data skip AFTER scan"""
        return self._data_skip_before(ind+1)

    def _vertex_array(self, alts, radarLoc, doAll=False):
        """Returns an array of vertices to be used with :function:`~cvdm.bm_drawCmappedPoly`"""

        # skip already plotted beams
        allBeams = np.array(range(0, len(self.Az)))
        plottedBeams = np.array(self.plottedBeams)
        if doAll:
            self.newBeamNos = allBeams
            self.altLats = {}
            self.altLons = {}
        else:
            self.newBeamNos = np.setdiff1d(allBeams, plottedBeams)

        # initiate data structures
        vertexLats = np.ones((self.Ran.shape[0] * len(self.newBeamNos), 4))
        vertexLons = np.ones((self.Ran.shape[0] * len(self.newBeamNos), 4))
        vertexLats_flat = np.ones((self.Ran.shape[0] * len(self.newBeamNos), 4))
        vertexLons_flat = np.ones((self.Ran.shape[0] * len(self.newBeamNos), 4))
        vertexX_elev = np.ones((self.Ran.shape[0] * len(self.newBeamNos), 4))
        vertexY_elev = np.ones((self.Ran.shape[0] * len(self.newBeamNos), 4))

        p = 0  # polygon counter

        for beamNo in self.newBeamNos:

            # find beam width (az1 and az2)
            if not self._data_skip_before(beamNo) and not self._data_skip_after(beamNo):  # not including first/last beams
                az1 = (self.Az[beamNo] + self.Az[beamNo-1]) / 2
                az2 = (self.Az[beamNo] + self.Az[beamNo+1]) / 2
            elif self._data_skip_before(beamNo) and not self._data_skip_after(beamNo):  # including first beam
                az2 = (self.Az[beamNo] + self.Az[beamNo+1]) / 2
                az1 = self.Az[beamNo] - (az2 - self.Az[beamNo])
            elif not self._data_skip_before(beamNo) and self._data_skip_after(beamNo):  # including last beam
                az1 = (self.Az[beamNo] + self.Az[beamNo-1]) / 2
                az2 = self.Az[beamNo] + (self.Az[beamNo] - az1)
            else:  # data skip both before and after
                azSpeed = self._find_az_speed(beamNo-1, beamNo)
                beamWidth = abs(azSpeed * (self.tEnd[beamNo] - self.tStart[beamNo]).total_seconds())
                az1 = self.Az[beamNo] - beamWidth/2
                az2 = self.Az[beamNo] + beamWidth/2

            # do the same for elevation
            if not self._data_skip_before(beamNo) and not self._data_skip_after(beamNo):  # not including first/last beams
                el1 = (self.El[beamNo] + self.El[beamNo-1]) / 2
                el2 = (self.El[beamNo] + self.El[beamNo+1]) / 2
            elif self._data_skip_before(beamNo) and not self._data_skip_after(beamNo):  # including first beam
                el2 = (self.El[beamNo] + self.El[beamNo+1]) / 2
                el1 = self.El[beamNo] - (el2 - self.El[beamNo])
            elif not self._data_skip_before(beamNo) and self._data_skip_after(beamNo):  # including last beam
                el1 = (self.El[beamNo] + self.El[beamNo-1]) / 2
                el2 = self.El[beamNo] + (self.El[beamNo] - el1)
            else:  # data skip both before and after
                elSpeed = self._find_el_speed(beamNo-1, beamNo)
                beamWidth = abs(elSpeed * (self.tEnd[beamNo] - self.tStart[beamNo]).total_seconds())
                el1 = self.El[beamNo] - beamWidth/2
                el2 = self.El[beamNo] + beamWidth/2

            # get coordinates for altitude lines
            # TODO: Find better solution than below for avoiding "stair lines"?
            if beamNo == 0:
                azList = [az1, az2]
            else:
                azList = [az2]
            for az in azList:
                for alt in alts:
                    lat, lon, h = find_coord_alt(radarLoc, self.El[beamNo], az, alt)
                    azFlat = az if self.El[beamNo] <= 90 else az + 180
                    latFlat, lonFlat, hFlat = find_coord_alt_2(radarLoc, self.El[beamNo], 30, azFlat, alt)
                    try:  # append coordinates to this altitude
                        self.altLats[alt] = np.append(self.altLats[alt], lat)
                        self.altLons[alt] = np.append(self.altLons[alt], lon)
                        self.altLatsFlat[alt] = np.append(self.altLatsFlat[alt], latFlat)
                        self.altLonsFlat[alt] = np.append(self.altLonsFlat[alt], lonFlat)
                    except KeyError:  # first values for this altitude
                        self.altLats[alt] = np.array(lat)
                        self.altLons[alt] = np.array(lon)
                        self.altLatsFlat[alt] = np.array(latFlat)
                        self.altLonsFlat[alt] = np.array(lonFlat)

            # loop over all range gates within this beam
            beamRans = self.Ran[:, beamNo]  # ranges for this beam
            for ranNo, ran in enumerate(beamRans):

                if ranNo == 0:  # first range gate
                    ran2 = (ran + beamRans[ranNo+1]) / 2
                    ran1 = ran - (ran2 - ran)
                elif ranNo == len(beamRans)-1:  # last range gate
                    ran1 = (ran + beamRans[ranNo-1]) / 2
                    ran2 = ran + (ran - ran1)
                else:  # any beam not first or last
                    ran1 = (ran + beamRans[ranNo-1]) / 2
                    ran2 = (ran + beamRans[ranNo+1]) / 2

                # compute lats and lons of vertices and add to structure
                if not np.isnan(ran1) and not np.isnan(ran2):
                    v1 = loc2gg(radarLoc, [self.El[beamNo], az1, ran1])
                    v2 = loc2gg(radarLoc, [self.El[beamNo], az1, ran2])
                    v3 = loc2gg(radarLoc, [self.El[beamNo], az2, ran2])
                    v4 = loc2gg(radarLoc, [self.El[beamNo], az2, ran1])
                    vertexLats[p, :] = [v1[0], v2[0], v3[0], v4[0]]
                    vertexLons[p, :] = [v1[1], v2[1], v3[1], v4[1]]

                    azFlat1 = az1 if self.El[beamNo] <= 90 else az1 + 180
                    azFlat2 = az2 if self.El[beamNo] <= 90 else az2 + 180
                    v1_flat = loc2gg(radarLoc, [30, azFlat1, ran1])
                    v2_flat = loc2gg(radarLoc, [30, azFlat1, ran2])
                    v3_flat = loc2gg(radarLoc, [30, azFlat2, ran2])
                    v4_flat = loc2gg(radarLoc, [30, azFlat2, ran1])
                    vertexLats_flat[p, :] = [v1_flat[0], v2_flat[0], v3_flat[0], v4_flat[0]]
                    vertexLons_flat[p, :] = [v1_flat[1], v2_flat[1], v3_flat[1], v4_flat[1]]

                    v1_elev = (np.cos(np.deg2rad(el1))*ran1, np.sin(np.deg2rad(el1))*ran1)
                    v2_elev = (np.cos(np.deg2rad(el1))*ran2, np.sin(np.deg2rad(el1))*ran2)
                    v3_elev = (np.cos(np.deg2rad(el2))*ran2, np.sin(np.deg2rad(el2))*ran2)
                    v4_elev = (np.cos(np.deg2rad(el2))*ran1, np.sin(np.deg2rad(el2))*ran1)
                    vertexX_elev[p, :] = [v1_elev[0], v2_elev[0], v3_elev[0], v4_elev[0]]
                    vertexY_elev[p, :] = [v1_elev[1], v2_elev[1], v3_elev[1], v4_elev[1]]
                else:
                    vertexLats[p, :] = [np.nan]*4
                    vertexLons[p, :] = [np.nan]*4
                    vertexLats_flat[p, :] = [np.nan]*4
                    vertexLons_flat[p, :] = [np.nan]*4
                    vertexX_elev[p, :] = [np.nan]*4
                    vertexY_elev[p, :] = [np.nan]*4

                p = p + 1

            self.plottedBeams.append(beamNo)

        return vertexLats, vertexLons, vertexLats_flat, vertexLons_flat, vertexX_elev, vertexY_elev

    def plot_alts(self, plotFlat=False, rotFlat=None, mapObj=None, ax=None):
        """Plots altitude lines for all altitude in the list `alts`"""

        mapObj = self.map if mapObj is None else mapObj

        for alt in self.altLats:

            # transform to map coordinates
            if hasattr(mapObj, 'coords'):
                x, y = mapObj(self.altLons[alt], self.altLats[alt], coords='geo')
                xFlat, yFlat = mapObj(self.altLonsFlat[alt], self.altLatsFlat[alt], coords='geo')
            else:
                x, y = mapObj(self.altLons[alt], self.altLats[alt])
                xFlat, yFlat = mapObj(self.altLonsFlat[alt], self.altLatsFlat[alt])

            # perform rotation for flat-projection plots if given
            if rotFlat is not None:
                angle = np.deg2rad(rotFlat[0])
                rotMatrix = np.array([[np.cos(angle), -np.sin(angle)], [np.sin(angle), np.cos(angle)]])
                # shift rotation point to origin
                if hasattr(mapObj, 'coords'):
                    x0, y0 = mapObj(rotFlat[2], rotFlat[1], coords='geo')
                else:
                    x0, y0 = mapObj(rotFlat[2], rotFlat[1])
                xFlat = xFlat - x0
                yFlat = yFlat - y0

                # rotate
                for i, xy in enumerate(zip(xFlat, yFlat)):
                    xFlat[i] = np.dot(xy, rotMatrix)[0]
                    yFlat[i] = np.dot(xy, rotMatrix)[1]

                # shift back
                xFlat = xFlat + x0
                yFlat = yFlat + y0

            # text alignment for main plots
            xMid = (mapObj.urcrnrx - mapObj.llcrnrx) / 2
            yMid = (mapObj.urcrnry - mapObj.llcrnry) / 2

            if (x[0] >= xMid and y[0] <= yMid and self.scDir == 'cw') or (x[0] <= xMid and y[0] >= yMid and self.scDir == 'ccw'):
                # lower right quadrant and clockwise scan, or upper left quadrant and ccw
                hor = 'left'
                vert = 'bottom'
#                text_alignment = (0, 0)
            elif (x[0] <= xMid and y[0] <= yMid and self.scDir == 'cw') or (x[0] >= xMid and y[0] >= yMid and self.scDir == 'ccw'):
                # lower left quadrant and clockwise scan, or upper right quadrant and ccw scan
                hor = 'left'
                vert = 'top'
#                text_alignment = (0, 1)
            elif (x[0] <= xMid and y[0] >= yMid and self.scDir == 'cw') or (x[0] >= xMid and y[0] <= yMid and self.scDir == 'ccw'):
                # upper left quadrant and clockwise scan, or lower right quadrant and ccw scan
                hor = 'right'
                vert = 'top'
#                text_alignment = (1, 1)
            else:  # upper right quadrant
                hor = 'right'
                vert = 'bottom'
#                text_alignment = (1, 0)

            # text alignment for flat-projection plots
            if self.scDir == 'cw':
                horFlat = 'center'
                vertFlat = 'top'
#                text_alignment_Flat = (0.5, 1)
                angleFlat = -30
                sFlat = str(alt)
            else:
                horFlat = 'center'
                vertFlat = 'top'
#                text_alignment_Flat = (0.5, 1)
                angleFlat = 30
                sFlat = str(alt)

            # initiate dict item for this alt
            try:
                self.plottedAlts[alt]
            except KeyError:
                self.plottedAlts[alt] = []
                self.plottedAltsFlat[alt] = []

            if ax is None:  # plotting by self.plot()

                for _ax in self.axes[0:4]:
                    self.plottedAlts[alt].append(mapObj.plot(x, y, linewidth=2.5, color='w', ax=_ax)[0])
                    self.plottedAlts[alt].append(mapObj.plot(x, y, linewidth=1.5, color='k', ax=_ax)[0])
                    self.plottedAlts[alt].append(_ax.text(x[0], y[0], s=' ESR scan at ' + str(alt) + '$\,$km ', ha=hor, va=vert, path_effects=[pe.withStroke(linewidth=3, foreground='w')]))

                for _ax in self.axes[4:8]:
                    if self.scDir not in ['elev incr', 'elev decr']:  # don't plot in flat-projection for elevation scans
                        self.plottedAltsFlat[alt].append(mapObj.plot(xFlat, yFlat, linewidth=2.5, color='w', ax=_ax)[0])
                        self.plottedAltsFlat[alt].append(mapObj.plot(xFlat, yFlat, linewidth=1.5, color='k', ax=_ax)[0])
                        self.plottedAltsFlat[alt].append(_ax.text(xFlat[0], yFlat[0], s=' ' + str(alt) + '$\,$km ', ha=hor, va=vert, path_effects=[pe.withStroke(linewidth=3, foreground='w')]))

            else:  # plotting by self.plot_overlay() or something else
                if plotFlat:
                    self.plottedAltsFlat[alt].append(mapObj.plot(xFlat, yFlat, linewidth=2.5, color='w', ax=ax)[0])
                    self.plottedAltsFlat[alt].append(mapObj.plot(xFlat, yFlat, linewidth=1.5, color='k', ax=ax)[0])
                    self.plottedAltsFlat[alt].append(ax.text(xFlat[0], yFlat[0], s=sFlat, horizontalalignment=horFlat, verticalalignment=vertFlat, rotation=angleFlat, path_effects=[pe.withStroke(linewidth=3, foreground='w')]))
                else:
                    self.plottedAlts[alt].append(mapObj.plot(x, y, linewidth=2.5, color='w', ax=ax)[0])
                    self.plottedAlts[alt].append(mapObj.plot(x, y, linewidth=1.5, color='k', ax=ax)[0])
                    self.plottedAlts[alt].append(ax.text(x[0], y[0], s=str(alt) + '$\,$km', horizontalalignment=hor, verticalalignment=vert, path_effects=[pe.withStroke(linewidth=3, foreground='w')]))

    def update_alts(self, rotFlat=None):

        # lines in large subplots
        for alt, lines in self.plottedAlts.items():
            for line in lines:
                try:
                    line.set_data(*self.map(self.altLons[alt], self.altLats[alt]))
                except AttributeError:  # Probably a Text object
                    pass

        # lines in small subplots
        for alt, lines in self.plottedAltsFlat.items():

            xFlat, yFlat = self.map(self.altLonsFlat[alt], self.altLatsFlat[alt])

            # perform rotation for flat-projection plots if given
            if rotFlat is not None:
                angle = np.deg2rad(rotFlat[0])
                rotMatrix = np.array([[np.cos(angle), -np.sin(angle)], [np.sin(angle), np.cos(angle)]])
                # shift rotation point to origin
                x0, y0 = self.map(rotFlat[2], rotFlat[1])
                xFlat = xFlat - x0
                yFlat = yFlat - y0

                # rotate
                for i, xy in enumerate(zip(xFlat, yFlat)):
                    xFlat[i] = np.dot(xy, rotMatrix)[0]
                    yFlat[i] = np.dot(xy, rotMatrix)[1]

                # shift back
                xFlat = xFlat + x0
                yFlat = yFlat + y0

            for line in lines:
                try:
                    line.set_data(xFlat, yFlat)
                except AttributeError:  # Probably a Text object
                    pass

    def plot(self):

        # for some reason, plotting only two beams doesn't work...
        if len(self.Az) < 3:
            return

        # initiate figure/axes
        if self.fig is None:

            self.fig = plt.figure(figsize=(22, 14), dpi=figSize)

            gs_main = mpl.gridspec.GridSpec(3, 1, height_ratios=[2, 2, 0.8])
            gs_map = mpl.gridspec.GridSpecFromSubplotSpec(1, 4, subplot_spec=gs_main[0])
            gs_flat = mpl.gridspec.GridSpecFromSubplotSpec(1, 4, subplot_spec=gs_main[1])
            gs_elev = mpl.gridspec.GridSpecFromSubplotSpec(1, 4, subplot_spec=gs_main[2])

            self.axes.append(plt.subplot(gs_map[0], aspect='equal', adjustable='box-forced'))
            self.axes.append(plt.subplot(gs_map[1], aspect='equal', adjustable='box-forced', sharex=self.axes[0], sharey=self.axes[0]))
            self.axes.append(plt.subplot(gs_map[2], aspect='equal', adjustable='box-forced', sharex=self.axes[0], sharey=self.axes[0]))
            self.axes.append(plt.subplot(gs_map[3], aspect='equal', adjustable='box-forced', sharex=self.axes[0], sharey=self.axes[0]))
            self.axes.append(plt.subplot(gs_flat[0], aspect='equal', adjustable='box-forced'))
            self.axes.append(plt.subplot(gs_flat[1], aspect='equal', adjustable='box-forced', sharex=self.axes[4], sharey=self.axes[4]))
            self.axes.append(plt.subplot(gs_flat[2], aspect='equal', adjustable='box-forced', sharex=self.axes[4], sharey=self.axes[4]))
            self.axes.append(plt.subplot(gs_flat[3], aspect='equal', adjustable='box-forced', sharex=self.axes[4], sharey=self.axes[4]))
            self.axes.append(plt.subplot(gs_elev[0], aspect='equal', adjustable='box-forced'))
            self.axes.append(plt.subplot(gs_elev[1], aspect='equal', adjustable='box-forced', sharex=self.axes[8], sharey=self.axes[8]))
            self.axes.append(plt.subplot(gs_elev[2], aspect='equal', adjustable='box-forced', sharex=self.axes[8], sharey=self.axes[8]))
            self.axes.append(plt.subplot(gs_elev[3], aspect='equal', adjustable='box-forced', sharex=self.axes[8], sharey=self.axes[8]))

            gs_main.update(left=0.035, right=0.96, bottom=0.06, top=0.95, wspace=0.1, hspace=0)

            rocket_track = np.loadtxt('/home/kstdev/users/rocket/CAPER/CAPERtrack.txt', skiprows=8)
#            rocket_track = np.loadtxt('CAPERtrack.txt', skiprows=8)

            # initiate maps
            self.map = Basemap(width=mapWidth,
                               height=mapWidth,
                               projection='aeqd',
                               lat_0=radarLoc[0],
                               lon_0=radarLoc[1],
                               resolution='l')

            # draw coastlines
            for ax in self.axes[0:4]:
                self.map.drawcoastlines(linewidth=0.5, color="k", ax=ax)

                # draw rocket tracks
                self.map.plot(rocket_track[:, 4], rocket_track[:, 3], latlon=True, ax=ax, color='r', linewidth=2, path_effects=[pe.withStroke(foreground='w', linewidth=4)])
                for timeafterlaunch in range(0, 1001, 100):
                    row = rocket_track[rocket_track[:, 0] == timeafterlaunch, :]
                    row = row.flatten()
                    x, y = self.map(row[4], row[3])
                    self.map.plot(x, y, 'r.', ax=ax, markersize=15)
                    ax.annotate(s=str(int(row[0])), xy=(x, y), xycoords='data', xytext=(-8, 0), textcoords='offset points', ha='right', va='center', path_effects=[pe.withStroke(foreground='w', linewidth=3)], color='r')
                    if timeafterlaunch == 200:
                        ax.annotate(s='CAPER\ntrajectory', xy=(x, y), xycoords='data', xytext=(-50, 0), textcoords='offset points', ha='right', path_effects=[pe.withStroke(foreground='w', linewidth=3)], color='r')

            # draw inivible coastlines in flat plots
            for ax in self.axes[4:8]:
                self.map.drawcoastlines(linewidth=0, color="w", zorder=-100, ax=ax)

            # small plot "titles"
            for ax in self.axes[4:8]:
                ax.set_title(u'Flattened to 30\u00B0 elev (for mixed az/el scans)')

        # get coordinates of things to plot
        vertexLats, vertexLons, vertexLats_flat, vertexLons_flat, vertexX_elev, vertexY_elev = self._vertex_array(self.plotAlts, radarLoc)

        # plotting parameters
        #          data   clims          ticks                           colormap       logarithmic colormap
#        toPlot = [('Ne',  (0, 1e12),     MultipleLocator(base=2e11),     'jet',         False),
        toPlot = [('Ne',  (1e10, 1e12),  LogLocator(subs=range(1, 10)),  'nipy_spectral_pinktop',         True),
                  ('Vi',  (-500, 500),   [-500, -250, 0, 250, 500],      'coolwarm',  False),
                  ('Te',  (0, 4000),     [0, 500, 1000, 1500, 2000, 2500, 3000, 3500, 4000],    'nipy_spectral_pinktop',         False),
                  ('Ti',  (0, 3000),     [0, 500, 1000, 1500, 2000, 2500, 3000],          'nipy_spectral_pinktop',         False)]

        for i, e in enumerate(toPlot):

            data = np.ma.masked_invalid(eval("self." + e[0])[:, self.newBeamNos])  # mask nans (and infs)
            if removeLargeErrs:
                data = np.ma.masked_where(eval("self.err" + e[0])[:, self.newBeamNos] > abs(eval("self." + e[0])[:, self.newBeamNos]), data)  # mask where error > value
            data = data.flatten(order='F')

            # main plots
            pCol = bm_drawCmappedPoly(self.map,
                                      vertexLons,
                                      vertexLats,
                                      data,
                                      clims=e[1],
                                      cmap=e[3],
                                      logMap=e[4],
                                      linewidths=0)
            self.axes[i].add_collection(pCol)
            if None in self.cbar:
                self.cbar[i], self.cbarAxis[i] = cbar_right(self.axes[i], leftOffset=0.003, width=0.01, relHeight=1, mappable=pCol, ticks=e[2])

            # flat-projection plots
            if self.scDir in ['cw', 'ccw']:
                pCol = bm_drawCmappedPoly(self.map,
                                          vertexLons_flat,
                                          vertexLats_flat,
                                          data,
                                          clims=e[1],
                                          cmap=e[3],
                                          logMap=e[4],
                                          linewidths=0)
                self.axes[i+4].add_collection(pCol)

            # elev plots
            self.axes[i+8].set_xlim((-800, 800))
            self.axes[i+8].set_ylim((100, 700))
            self.axes[i+8].set_yticks([200, 400, 600])
            self.axes[i+8].set_xlabel('Flat ground distance [km]')
            self.axes[i+8].set_ylabel('Altitude [km]')
            self.axes[i+8].grid('on')
            self.axes[i+8].set_title('Elevation-only scan')

            if self.scDir in ['elev incr', 'elev decr']:
                verts = map(zip, vertexX_elev, vertexY_elev)
                if e[4]:
                    norm = mpl.colors.LogNorm(vmin=e[1][0], vmax=e[1][1])
                else:
                    norm = mpl.colors.Normalize(vmin=e[1][0], vmax=e[1][1])
                pCol = mpl.collections.PolyCollection(verts, array=data, cmap=e[3], norm=norm, linewidths=0)
                self.axes[i+8].add_collection(pCol)

                # show cardinal directions on elevation scans
                if not self.elScanDirectionPlotted:
                    azDir = self.Az[0]
                    if self.scDir == 'elev decr':
                        azDir += 180

                # function to find out if azDir is within 22.5 degrees of some direction
                az_near = lambda x: np.cos(np.deg2rad(azDir-x)) >= np.cos(np.deg2rad(22.5))

                # dictionary of direction string for positive/negative elevation at a given azimuth
                dirDict = {0: ['N', 'S'],
                           45: ['NE', 'SW'],
                           90: ['E', 'W'],
                           135: ['SE', 'NW'],
                           180: ['S', 'N'],
                           225: ['SW', 'NE'],
                           270: ['W', 'E'],
                           315: ['NW', 'SE']}

                # find the correct direction string
                for direction in dirDict:
                    if az_near(direction):
                        dirs = dirDict[direction]
                        self.scDirElev = '-'.join(dirs)
                        break

                left, right = dirs if self.scDir == 'elev decr' else dirs[::-1]
                self.axes[i+8].text(0, -0.25, left, ha='left', fontweight='bold', transform=self.axes[i+8].transAxes)
                self.axes[i+8].text(1, -0.25, right, ha='right', fontweight='bold', transform=self.axes[i+8].transAxes)

        self.elScanDirectionPlotted = True

        # big plot titles
        self.axes[0].set_title(u'Electron density [m$\mathregular{^{−3}}$]')
        self.axes[1].set_title('Ion velocity [m/s, red = away from radar]')
        self.axes[2].set_title('Electron temperature [K]')
        self.axes[3].set_title('Ion temperature [K]')

        # plot altitude levels
        if self.plottedAlts:
            self.update_alts()
        else:
            self.plot_alts()

        # set main title of plot
        mainTitleStr = u'Scan #{0} ({1})   {2}\u2212{3}'.format(self.scNo, self.scDirElev or self.scDir, self.tStart[0].strftime('%d %b %Y %H:%M:%S'), self.tEnd[-1].strftime('%H:%M:%S'))
        if self.mainTitle is None:
            self.mainTitle = self.fig.text(0.5, 0.98, mainTitleStr, horizontalalignment='center', verticalalignment='top', fontsize='xx-large')
        else:
            self.mainTitle.set_text(mainTitleStr)

        if self.byline is None:
            self.byline = self.fig.text(0.98, 0.98, 'Plotting software by Christer van der Meeren (cmeeren@gmail.com)\nCode available at https://github.com/cmeeren/eiscatscanplot', ha='right', va='top')

        # draw/update plot if realtime or only plotting a single scan
        if ((RT or debugRT) and not self.finished) or onlyDoScanNo is not None:
            plt.pause(0.001)

    def plot_overlay(self, mapObj, ax=None, data='Ne', altLines=None, radarLoc=None, removeLargeErrs=False, clims=None, cmap=None, logMap=None, flatProjection=False, defScanSpeedPerIP=1.0*3.2, **kwargs):

        altLines = altLines or []
        radarLoc = radarLoc or [78.153, 16.029, 0.438]

        # input handling: data
        if data is 'Ne':
            clims = [1e10, 1e12] if clims is None else clims
            cmap = 'jet' if cmap is None else cmap
            logMap = True if logMap is None else logMap
        elif data is 'Vi':
            clims = [-500, 500] if clims is None else clims
            cmap = 'esrBlueRed' if cmap is None else cmap
            logMap = False if logMap is None else logMap
        elif data is 'Te':
            clims = [0, 4000] if clims is None else clims
            cmap = 'jet' if cmap is None else cmap
            logMap = False if logMap is None else logMap
        elif data is 'Ti':
            clims = [0, 3000] if clims is None else clims
            cmap = 'jet' if cmap is None else cmap
            logMap = False if logMap is None else logMap
        else:
            print('Invalid data specification:', data)
            return

        # input handling: ax
        ax = plt.gca() if ax is None else ax

        # get (ccw) rotation angle for flat-projection plots (ideally, zenith should be vertical)
        ind_maxEl = np.argmin(np.abs(self.El-90))
        # ind_maxEl corresponds to the last data point of the upleg or the first data point of the downleg
        if np.abs(self.El[ind_maxEl]-90) < 30:
            if np.abs(self.El[ind_maxEl]-90) < defScanSpeedPerIP or self._data_skip_before(ind_maxEl) or self._data_skip_after(ind_maxEl):
                # zenith dump is close enough to 90 deg (or the data skips), plot should be centered at 90 degrees
                # use congruence of scan to find azimuth where el=90
                # TODO: What if ind_maxEl corresponds to one of first two indices?
                az1 = self.Az[ind_maxEl-2]
                az2 = self.Az[ind_maxEl-1]
                el1 = self.El[ind_maxEl-2]
                el2 = self.El[ind_maxEl-1]
                smallPlotRotAngle = az1 + ((90 - el1) * (az2 - az1)) / (el2 - el1)
            else:
                # plot should be centered not at 90 degrees, but at the highest elevation
                smallPlotRotAngle = self.Az[ind_maxEl]
#            if self.El[ind_maxEl-1] < self.El[ind_maxEl]:  # upleg
#                smallPlotRotAngle = self.Az[ind_maxEl]+(self.El[ind_maxEl]-90)
#            else:
#                smallPlotRotAngle = self.Az[ind_maxEl-1]+(self.El[ind_maxEl-1]-90)
        else:
            # max elevation of scan not close to 90, make symmetric instead
            smallPlotRotAngle = (self.Az[0] + self.Az[-1]) / 2

        if flatProjection and hasattr(mapObj, 'coords') and mapObj.coords != 'geo':
            print('WARNING: Flat-projected ESR plot will only work on geographic axes')

        # get coordinates of patch vertices
        vertexLats, vertexLons, vertexLats_flat, vertexLons_flat, vertexX_elev, vertexY_elev = self._vertex_array(altLines, radarLoc, doAll=True)

        if flatProjection:
            lats = vertexLats_flat
            lons = vertexLons_flat
            rot = [-smallPlotRotAngle, radarLoc[0], radarLoc[1]]
        else:
            lats = vertexLats
            lons = vertexLons
            rot = None

        # get data to plot
        data = np.ma.masked_invalid(eval("self." + data)[:, self.newBeamNos])  # mask nans (and infs)

        # mask where error > value, if specified
        if removeLargeErrs:
            data = np.ma.masked_where(eval("self.err" + data)[:, self.newBeamNos] > abs(eval("self." + data)[:, self.newBeamNos]), data)

        # flatten data to be used with custom function below
        data = data.flatten(order='F')

        # plot
        pCol = bm_drawCmappedPoly(mapObj,
                                  lons,
                                  lats,
                                  data,
                                  clims=clims,
                                  cmap=cmap,
                                  logMap=logMap,
                                  rot=rot,
                                  **kwargs)
        ax.add_collection(pCol)

        if flatProjection:
            self.plot_alts(mapObj=mapObj, ax=ax, plotFlat=True, rotFlat=rot)
        else:
            self.plot_alts(mapObj=mapObj, ax=ax)

        return pCol

    def saveFig(self, webAccessFolder='', webAccessFolderExternal=''):

        if self.fig is not None:
            fn = '{0}-{1}_{2}_scan{3:03d}.png'.format(self.tStart[0].strftime('%Y-%m-%d_%H%M'), self.tEnd[-1].strftime('%H%M'), self.scDirElev or self.scDir, self.scNo)
            saveTo = os.path.abspath(os.path.expanduser(savePath))
            if not os.path.isdir(saveTo):
                os.makedirs(saveTo)
            plt.savefig(os.path.join(saveTo, fn), dpi=figSize)
            if RT or debugRT:
                print('Saved file ' + os.path.join(saveTo, fn))
#                logging.info('Saved file ' + os.path.join(saveTo, fn))

            # make web page for external access
            if webAccessFolder:
                make_html(webAccessFolder, webAccessFolderExternal, saveTo)

        else:
            logging.warn('Scan #{}: No figure to save (perhaps because number of beams in scan is < 3)'.format(self.scNo))

    def closeFig(self):

        if self.fig is not None:
            logging.info('Closing figure')
            plt.close(self.fig)
        else:
            logging.info('Scan #{}: No figure to close (perhaps because number of beams in scan is < 3)'.format(self.scNo))

        # plot-related attributes
        self.fig = None
        self.axes = []
        self.map = None
        self.plottedAlts = {}
        self.plottedAltsFlat = {}
        self.altLats = {}
        self.altLons = {}
        self.altLatsFlat = {}
        self.altLonsFlat = {}
        self.cbar = [None]*4
        self.cbarAxis = [None]*4
        self.plottedBeams = []
        self.mainTitle = None
        self.byline = None
        self.elScanDirectionPlotted = False


def scan_dir(currentAzim, lastAzim):
    '''Returns the direction of the scan (cw, ccw or stat) given two azimuths.'''
    if currentAzim is None or lastAzim is None:
        return None
    elif currentAzim > lastAzim:  # azimuth increases (not crossing 360/0 degrees)
        return 'cw'
    elif currentAzim < lastAzim:  # azimuth decreases (not crossing 360/0 degrees)
        return 'ccw'
    elif currentAzim == lastAzim:  # stationary
        return 'stat'


def scan_dir_elev(currentElev, lastElev):
    '''Returns the direction of the scan (cw, ccw or stat) given two azimuths.'''
    if currentElev is None or lastElev is None:
        return None
    elif currentElev > lastElev:  # azimuth increases (not crossing 360/0 degrees)
        return 'elev incr'
    elif currentElev < lastElev:  # azimuth decreases (not crossing 360/0 degrees)
        return 'elev decr'
    elif currentElev == lastElev:  # stationary
        return 'stat'


def fix_dimensions(par2D, new_par2D, err2D, new_err2D):
    """ correct dimensions if number of range gates have changed"""

    if par2D[:, 0, 0].shape[0] < new_par2D[:, 0, 0].shape[0]:
        par2D = np.append(par2D, np.ones((new_par2D.shape[0]-par2D.shape[0], par2D.shape[1], par2D.shape[2]))*np.nan, axis=0)
        err2D = np.append(err2D, np.ones((new_err2D.shape[0]-err2D.shape[0], err2D.shape[1], err2D.shape[2]))*np.nan, axis=0)
    if par2D[:, 0, 0].shape[0] > new_par2D[:, 0, 0].shape[0]:
        new_par2D = np.append(new_par2D, np.ones((err2D.shape[0]-new_par2D.shape[0], new_par2D.shape[1], new_par2D.shape[2]))*np.nan, axis=0)
        new_err2D = np.append(new_err2D, np.ones((err2D.shape[0]-new_err2D.shape[0], new_err2D.shape[1], new_err2D.shape[2]))*np.nan, axis=0)

    return par2D, new_par2D, err2D, new_err2D


def scan_parse(dataFolder, savePath,
               doPlot=False, onlyDoScanNo=None, startAt=None, removeLargeErrs=False, RT=False, RT_replotAfterScan=True,
               scanWidth=120, defScanSpeedPerIP=0.62*3, alts=None, radarLoc=None, mapWidth=1.8e6, figSize=72,
               debugRT=False, webAccessFolder='', webAccessFolderExternal=''):
    '''docstring'''

    alts = [250, 500] if alts is None else alts
    radarLoc = radarLoc or [78.153, 16.029, 0.438]
    startAt = '1' if onlyDoScanNo else startAt

    oldfiles = set([])  # already loaded data files
    currentScDir = None   # current scan direction
    lastScDir = None  # last scan direction
    currentAzim = None  # current azimuth
    lastAzim = None  # last azimuth
    currentScDirElev = None   # current scan direction in elevation
    lastScDirElev = None  # last scan direction in elevation
    currentElev = None  # current elevation
    lastElev = None  # last elevation

    # not really needed, but included to make the code editor stop complaining about using uninitiated variables
    Time_prev = None
    par1D_prev = None
    par2D_prev = None
    err2D_prev = None

    scanNoThis = 0

    # list to save scans to if not plotting
    allScans = []

    # find out which scan no / time we should start at
    if startAt is not None and ':' in startAt:
        startHour, startMinute = map(int, startAt.split(':'))
        startTime = dt.time(startHour, startMinute)
        startAtScanNo = 1
    elif startAt is not None:
        startAtScanNo = int(startAt)
        startTime = dt.time(0, 0)
    else:
        startAtScanNo = 1
        startTime = dt.time(0, 0)

    try:
        while True:
            allfiles = set([fn for fn in os.listdir(dataFolder) if (isfile(join(dataFolder, fn)) and re.match('\d*\.mat', fn))])
            newfiles = allfiles - oldfiles

            if len(allfiles) < 2:
                if RT:
                    print('Less than 2 files in folder, waiting 3 sec...')
                    sleep(3)
                else:
                    print('Less than 2 files in folder, exiting')
                    return
            elif len(newfiles) > 0:
                if RT:
                    print('\n{} new files discovered, analyzing...'.format(len(newfiles)))
                else:
                    print('Analyzing {} files...'.format(len(newfiles)))

                newfiles_iterator = sorted(list(newfiles))

                # try to do a progress bar if not realtime
                if not RT and not debugRT:
                    try:
                        import frogress
                        newfiles_iterator = frogress.bar(newfiles_iterator)
                    except:
                        pass

                ###########################################
                # LOOP OVER ALL FILES CURRENTLY IN FOLDER #
                ###########################################

                for fn in newfiles_iterator:

                    # load params
                    Time, par2D, par1D, rpar2D, err2D = load_param_single_simple(join(dataFolder, fn), trueAzEl=True)

                    # avoid crashing if a new beam somehow starts before the last beam
                    if Time_prev is not None and Time[0, 0] <= Time_prev[0, 0]:
                        logging.warning(fn + ': Timestamp of file is before timestamp previous file (analysis error?), skipping file')
                        continue

                    # get current azim and scan direction
                    currentAzim = par1D[0, 0]
                    currentScDir = scan_dir(currentAzim, lastAzim)
                    currentElev = par1D[0, 1]
                    currentScDirElev = scan_dir_elev(currentElev, lastElev)
                    logging.debug('currentAzim = {} | lastAzim = {} | currentScDir = {} | lastScDir = {} | currentElev = {} | lastElev = {} | currentScDirElev = {} | lastScDirElev = {} | scanNoThis = {}'.format(currentAzim, lastAzim, currentScDir, lastScDir, currentElev, lastElev, currentScDirElev, lastScDirElev, scanNoThis))

                    if Time[0, 0].time() < startTime:
                        startAtScanNo = scanNoThis + 1

                    # logic to determine if this scan should be plotted
                    skipThisScan = (onlyDoScanNo is not None and scanNoThis != onlyDoScanNo) or (startAtScanNo is not None and scanNoThis < startAtScanNo)
                    skipNextScan = (onlyDoScanNo is not None and scanNoThis+1 != onlyDoScanNo) or (startAtScanNo is not None and scanNoThis+1 < startAtScanNo)
                    doOnlyThisScan = onlyDoScanNo is not None and scanNoThis == onlyDoScanNo

                    # CONTROL logics to determine where we are in relation to scans
                    noScanYet = currentScDir is None and lastScDir is None and currentScDirElev is None and lastScDirElev is None
                    staticPeriod = currentScDir == 'stat' and lastScDir in ['stat', None] and currentScDirElev == 'stat' and lastScDirElev in ['stat', None]
                    startOfVeryFirstScan = (currentScDir in ['cw', 'ccw'] and lastScDir is None) or (currentScDirElev in ['elev incr', 'elev decr'] and lastScDirElev is None)
                    endOfStaticPeriod = lastScDir == 'stat' and lastScDirElev == 'stat' and (currentScDir in ['cw', 'ccw'] or currentScDirElev in ['elev incr', 'elev decr'])
                    sameScanAsBefore = (lastScDir == currentScDir and lastScDir in ['cw', 'ccw']) or (lastScDir == 'stat' and currentScDir == 'stat' and lastScDirElev == currentScDirElev and lastScDirElev in ['elev incr', 'elev decr'])
                    endOfScan_newScan = (currentScDir in ['cw', 'ccw'] or currentScDirElev in ['elev incr', 'elev decr']) and (lastScDir in ['cw', 'ccw'] or lastScDirElev in ['elev incr', 'elev decr']) and (currentScDir != lastScDir or (currentScDirElev != lastScDirElev and currentScDir == 'stat'))
                    endOfScan_static = currentScDir == 'stat' and currentScDirElev == 'stat' and ((lastScDir in ['cw', 'ccw']) ^ (lastScDirElev in ['elev incr', 'elev decr']))

#                    # old control logics commented out below, will only detect azimuthal scans
#                    noScanYet = currentScDir is None and lastScDir is None
#                    staticPeriod = currentScDir == 'stat' and lastScDir in ['stat', None]
#                    startOfVeryFirstScan = currentScDir in ['cw', 'ccw'] and lastScDir is None
#                    endOfStaticPeriod = currentScDir in ['cw', 'ccw'] and lastScDir == 'stat'
#                    sameScanAsBefore = lastScDir == currentScDir and lastScDir in ['cw', 'ccw']
#                    endOfScan_newScan = lastScDir != currentScDir and lastScDir in ['cw', 'ccw'] and currentScDir in ['cw', 'ccw']
#                    endOfScan_static = lastScDir != currentScDir and lastScDir in ['cw', 'ccw'] and currentScDir == 'stat'

                    if (endOfScan_newScan or startOfVeryFirstScan or endOfStaticPeriod) and Time[-1, -1].time() < startTime:
                        skipNextScan = True

                    # check that only one of the above is True
                    controlList = [noScanYet, staticPeriod, startOfVeryFirstScan, endOfStaticPeriod, sameScanAsBefore, endOfScan_newScan, endOfScan_static]
                    if sum(controlList) != 1:
                        raise ScanDetectionError('none or >1 of control logics are True: {}'.format(controlList))

                    # remove altitude lines if elevation-only scan
                    if startOfVeryFirstScan or endOfStaticPeriod or endOfScan_newScan:
                        scDir = currentScDir if currentScDir != 'stat' else currentScDirElev
                        if scDir in ['elev incr', 'elev decr']:
                            useAlts = [400]
                        else:
                            useAlts = alts

                    #################################################
                    # DETERMINE WHAT GETS GONE WITH THE LOADED DATA #
                    #################################################

                    if noScanYet:
                        logging.info('{}: Skipping data file (very first integration period)'.format(fn))
                        pass

                    if staticPeriod:
                        logging.info('{}: Skipping data file (radar stationary)'.format(fn))
                        pass

                    elif startOfVeryFirstScan or endOfStaticPeriod:
                        logging.info('{}: New scan detected (very first scan or end of stationary period)'.format(fn))
                        scanNoThis += 1
                        if not skipNextScan:
                            if RT or debugRT:
                                print('\nInitializing scan #{} (scan start: {})'.format(scanNoThis, Time[0, 0]))
                            par2D_prev, par2D, err2D_prev, err2D = fix_dimensions(par2D_prev, par2D, err2D_prev, err2D)
                            thisScan = Scan(np.append(Time_prev, Time, axis=1), np.append(par1D_prev, par1D, axis=0), np.append(par2D_prev, par2D, axis=1), np.append(err2D_prev, err2D, axis=1), scDir, scanNoThis)
                            thisScan.plotAlts = useAlts

                    elif sameScanAsBefore:
                        logging.info('{}: Adding data to same scan'.format(fn))
                        if not skipThisScan:
                            thisScan.add_data(Time, par1D, par2D, err2D)
                            if debugRT and doPlot:
                                thisScan.plot()

                    elif endOfScan_newScan or endOfScan_static:
                        if endOfScan_newScan:
                            logging.info('{}: End of scan (new scan detected)'.format(fn))
                        else:
                            logging.info('{}: End of scan (entering static period)'.format(fn))
                        if not skipThisScan:
                            logging.info('   Plotting scan')
                            thisScan.finished = True
                            if (RT or debugRT) and RT_replotAfterScan:
                                print('Closing realtime scan and replotting')
                                thisScan.closeFig()
                            if doPlot:
                                thisScan.plot()
                                thisScan.saveFig(webAccessFolder, webAccessFolderExternal)
                                if not doOnlyThisScan:
                                    thisScan.closeFig()
                                else:  # return scan in addition to plotting if only plotting this scan
                                    return thisScan
                            else:  # no plotting, append scan to list instead
                                if not doOnlyThisScan:  # append to list if parsing many scans
                                    allScans.append(thisScan)
                                else:  # return only this scan if doing one scan
                                    return thisScan
                        if endOfScan_newScan:
                            scanNoThis += 1
                            if not skipNextScan:
                                if RT or debugRT:
                                    print('\nInitializing scan #{} (scan start: {})'.format(scanNoThis, Time[0, 0]))
                                par2D_prev, par2D, err2D_prev, err2D = fix_dimensions(par2D_prev, par2D, err2D_prev, err2D)
                                thisScan = Scan(np.append(Time_prev, Time, axis=1), np.append(par1D_prev, par1D, axis=0), np.append(par2D_prev, par2D, axis=1), np.append(err2D_prev, err2D, axis=1), scDir, scanNoThis)
                                thisScan.plotAlts = useAlts

                    # save current data for next loop
                    lastAzim = currentAzim
                    lastScDir = currentScDir
                    lastElev = currentElev
                    lastScDirElev = currentScDirElev
                    Time_prev = Time
                    par1D_prev = par1D
                    par2D_prev = par2D
                    err2D_prev = err2D

                ###########################################################
                # ALL THE PREVIOUSLY DISCOVERED DATA FILES ARE NOW LOADED #
                ###########################################################

                # update list of loaded files
                oldfiles = allfiles

                # if realtime, plot what we currently have
                if (RT or doOnlyThisScan) and not skipThisScan:
                    logging.info('End of list with new files. Plotting current data...')
                    thisScan.plot()

                # finished processing previously loaded files, look for more (if RT) or quit
                if RT or debugRT:
                    print('Loading done! Looking for more files...')
                else:
                    print('All files loaded, finalizing last scan...')
                    if not skipThisScan:
                        thisScan.finished = True
                        if doPlot:
                            thisScan.plot()
                            thisScan.saveFig(webAccessFolder, webAccessFolderExternal)
                            thisScan.closeFig()
                        else:
                            if doOnlyThisScan:
                                return thisScan
                            else:
                                allScans.append(thisScan)
                                return allScans
                    break
            else:  # no new files found
                print('No new files, waiting 3 sec... (Ctrl-C to quit and finalize current scan)')
                sleep(3)
    except KeyboardInterrupt:  # user has pressed Ctrl-C, finalize current scan and quit
        print('Aborting, finalizing current scan...'),
        if (RT or debugRT) and RT_replotAfterScan:
            print('Closing realtime scan and replotting')
            thisScan.finished = True
            thisScan.closeFig()
        if doPlot:
            thisScan.plot()
            thisScan.saveFig(webAccessFolder, webAccessFolderExternal)
            thisScan.closeFig()
        else:
            if doOnlyThisScan:
                return thisScan
            else:
                allScans.append(thisScan)
        print('Done!')
        return allScans


def make_html(webAccessFolder, webAccessFolderExternal, imageFolder):
    '''htmlInternal and htmlExternal point to the same folder, e.g.
          internal: /www_kstdev/display/
          external: http://158.39.70.130/~kstdev/display/
    '''

    webAccessFolder = os.path.abspath(os.path.expanduser(webAccessFolder))
    imageFolder = os.path.abspath(os.path.expanduser(imageFolder))

    # local and remote folders where plots are found
    plotFoldersIn = os.path.join(webAccessFolder, 'eiscatscanplot')
    plotFoldersIn_external = os.path.join(webAccessFolderExternal, 'eiscatscanplot')

    # create plot directory
    if not os.path.isdir(plotFoldersIn):
        os.makedirs(plotFoldersIn)

    # cleanup - remove broken links
    for brokenLink in [d for d in os.listdir(plotFoldersIn) if os.path.islink(d) and not os.path.lexists(d)]:
        os.unlink(d)

    # make link from internal plot folder to html internal folder
    if not os.path.islink(os.path.join(plotFoldersIn, os.path.basename(imageFolder))):
        os.symlink(imageFolder, os.path.join(plotFoldersIn, os.path.basename(imageFolder)))

#    # Windows test code instead of the two lines above
#    if os.path.isdir(os.path.join(plotFoldersIn, os.path.basename(imageFolder))):
#        shutil.rmtree(os.path.join(plotFoldersIn, os.path.basename(imageFolder)))
#    shutil.copytree(imageFolder, os.path.join(plotFoldersIn, os.path.basename(imageFolder)))

    # read html template code from source file
    with open('rt_src.html', 'r') as f:
        s = f.read()

    # make list of files
    files = [fn for fn in os.listdir(imageFolder) if '.png' in fn]

    # copy latest file to permanent name
    shutil.copyfile(os.path.join(imageFolder, files[-1]), os.path.join(webAccessFolder, 'ESRlatest.png'))

    files_external = [os.path.join(plotFoldersIn_external, os.path.basename(imageFolder), fn) for fn in files]

    # insert file list and update latest image
    s = s.replace('[!filenames]', 'filenames = ' + str(files_external))
    s = s.replace('[!latestImg]', files_external[-1])
    s = s.replace('[!latestImgPermalink]', os.path.join(webAccessFolderExternal, 'ESRlatest.png'))
    s = s.replace('[!picFolder]', plotFoldersIn_external)

    # write html page
    with open(os.path.join(webAccessFolder, 'scans.html'), 'w') as f:
        f.write(s)

if __name__ == "__main__":

    # datafolder input
    if dataFolder is None:
        dataFolderPrompt = '\nData folder could not be auto-detected, please specify: >> '
    else:
        dataFolderPrompt = '\nData folder [default: {}] >> '.format(dataFolder)
    while True:
        dataFolderOverride = raw_input(dataFolderPrompt)
        if not dataFolderOverride and dataFolder is not None:
            break  # use default
        elif not dataFolderOverride and dataFolder is None:
            print('Please specify a data folder.')
        elif os.path.isdir(dataFolderOverride):
            dataFolder = dataFolderOverride
            break
        else:
            print('Folder {} doesn\'t exist, please try again.'.format(dataFolderOverride))

    savePath = '/www_kstdev/display/nov2014/esr_scans_{}'.format(os.path.basename(os.path.normpath(dataFolder)))  # save plotted figures to this path.

<<<<<<< HEAD
    latestImagePath = '/www_kstdev/display/ESRlatest.png'
    latestImagePathStatus = latestImagePath or 'disabled'
=======
    webAccessFolder = '/www_kstdev/display/'
    webAccessFolderExternal = 'http://158.39.70.130/~kstdev/display/'
#    webAccessFolderExternal = 'file:///C:/www_kstdev/display/'
    webAccessFolderMsg = '{} --> {}'.format(os.path.join(webAccessFolder, 'scan.html'), os.path.join(webAccessFolderExternal, 'scan.html')) if webAccessFolder else 'disabled'
>>>>>>> 67c79e66

    # guess which scan to start at
    startAt = '1'
    startAtMsg = ''
    # guess from files in savePath
    if os.path.isdir(os.path.abspath(os.path.expanduser(savePath))):
        files = [fn for fn in os.listdir(os.path.abspath(os.path.expanduser(savePath))) if '.png' in fn]
        if not len(files) == 0:
            try:
                scanNos = [fn[-7:-4] for fn in files]
                startAt = str(int(max(scanNos)))  # will overwrite the last plot, which might be incomplete
                startAtMsg = ' (auto-detected)'
            except:
                startAtMsg = ' (unable to parse files in plot folder)'

    scanSpeedDegPerSec = 0.63  # scan speed per second
    IPsec = 6.4  # integration period in seconds
    removeLargeErrs = False   # remove data where error > |value|
    alts = []  # altitude lines to plot [km]. Set to empty list [] to disable

    # additional settings
    while True:
        additionalSettings = raw_input('\nReady to start. The following additional settings may be edited.\nScan speed and integration period are only used for beam width\nin realtime plots (saved plots will be correct anyway).\n\n' +
                                       '   1. Save figures to: {}\n'.format(savePath) +
                                       '   2. Web access: {}\n'.format(webAccessFolderMsg) +
                                       '   3. Start at (scan no. x or time HH:MM): {}\n'.format(startAt) +
                                       '   4. Scan speed: {} deg/s\n'.format(scanSpeedDegPerSec) +
                                       '   5. Integration period (GUISDAP): {} s\n'.format(IPsec) +
                                       '   6. Altitude lines: {}\n'.format(' '.join(map(str, alts))) +
                                       '   7. Remove data where error > |value|: {}\n'.format(removeLargeErrs) +
                                       '   8. Realtime plotting: {}\n'.format(RT) +
                                       '\nPlease select a number or press Enter to start plotting >> ')
        if not additionalSettings:
            break
        elif additionalSettings == '1':
            # plot save path
            savePathOverride = raw_input('\nSave plots in folder [default: {}] >> '.format(savePath))
            savePath = savePathOverride or savePath
            savePath = os.path.abspath(os.path.expanduser(savePath))
        elif additionalSettings == '2':
            # 'remote web access to scans
            webAccessFolderOverride = raw_input('\nLocal folder in which to put the html file\n[default: {}, single space to disable] >> '.format(webAccessFolder))
            if webAccessFolderOverride == ' ':
                webAccessFolder = ''
            else:
                latestImagePath = webAccessFolderOverride
                webAccessFolderExternalOverride = raw_input('\nRemote (web) address to the same folder\n[default: {}] >> '.format(webAccessFolderExternal))
                webAccessFolderExternal = webAccessFolderExternalOverride or webAccessFolderExternal
            webAccessFolderMsg = '{} --> {}'.format(os.path.join(webAccessFolder, 'scan.html'), os.path.join(webAccessFolderExternal, 'scan.html')) if webAccessFolder else 'disabled'
        elif additionalSettings == '3':
            # start scan no. or start time
            startAtOverride = raw_input('\nEnter scan number or HH:MM from which to start [default: scan no. {}{}] >> '.format(startAt, startAtMsg))
            if startAtOverride == '0':
                startAt = '1'
            elif startAtOverride:
                startAt = startAtOverride
        elif additionalSettings == '4':
            # scan speed per sec
            scanSpeedDegPerSecOverride = raw_input('\nScan speed in degrees per second [default {}] >> '.format(scanSpeedDegPerSec))
            if scanSpeedDegPerSecOverride:
                scanSpeedDegPerSec = float(scanSpeedDegPerSecOverride)
        elif additionalSettings == '5':
            # analysis integration period
            IPsecOverride = raw_input('\nEffective integration period (of GUISDAP analysis) in seconds. If set to \'1\' in GUISDAP, please enter the experiment integration period. [default: {}] >> '.format(IPsec))
            if IPsecOverride:
                IPsec = float(IPsecOverride)
        elif additionalSettings == '6':
            # altitude lines
            altsOverride = raw_input('\nDraw lines at which altitudes? Space-separated list of numbers, blank for default, single space to disable [default: {}] >> '.format(' '.join(map(str, alts))))
            if altsOverride:
                alts = map(int, altsOverride.split())
        elif additionalSettings == '7':
            # switch error filter
            removeLargeErrs = not removeLargeErrs
            print('Error filter turned {}'.format({True: 'ON', False: 'OFF'}[removeLargeErrs]))
        elif additionalSettings == '8':
            # switch realtime plotting
            RT = not RT
            print('Realtime turned {}'.format({True: 'ON', False: 'OFF'}[RT]))
        else:
            print('Invalid choice')

    defScanSpeedPerIP = scanSpeedDegPerSec*IPsec  # default scan speed in degrees per integration period. Used to assist in rotating flat-projection plots

    print('Starting scan parsing')

    scan_parse(dataFolder=dataFolder, savePath=savePath, doPlot=True, RT=RT,
               onlyDoScanNo=onlyDoScanNo, startAt=startAt, removeLargeErrs=removeLargeErrs, RT_replotAfterScan=RT_replotAfterScan,
               defScanSpeedPerIP=defScanSpeedPerIP, alts=alts, radarLoc=radarLoc, mapWidth=mapWidth, figSize=figSize,
               debugRT=debugRT, webAccessFolder=webAccessFolder, webAccessFolderExternal=webAccessFolderExternal)

    raw_input('\nPlotting finished, figures saved to {}. Press Enter to close >> '.format(savePath))<|MERGE_RESOLUTION|>--- conflicted
+++ resolved
@@ -1170,17 +1170,12 @@
         else:
             print('Folder {} doesn\'t exist, please try again.'.format(dataFolderOverride))
 
-    savePath = '/www_kstdev/display/nov2014/esr_scans_{}'.format(os.path.basename(os.path.normpath(dataFolder)))  # save plotted figures to this path.
-
-<<<<<<< HEAD
-    latestImagePath = '/www_kstdev/display/ESRlatest.png'
-    latestImagePathStatus = latestImagePath or 'disabled'
-=======
+    savePath = '~/users/eiscatscanplot/plotted/esr_scans_{}'.format(os.path.basename(os.path.normpath(dataFolder)))  # save plotted figures to this path.
+
     webAccessFolder = '/www_kstdev/display/'
     webAccessFolderExternal = 'http://158.39.70.130/~kstdev/display/'
 #    webAccessFolderExternal = 'file:///C:/www_kstdev/display/'
     webAccessFolderMsg = '{} --> {}'.format(os.path.join(webAccessFolder, 'scan.html'), os.path.join(webAccessFolderExternal, 'scan.html')) if webAccessFolder else 'disabled'
->>>>>>> 67c79e66
 
     # guess which scan to start at
     startAt = '1'
